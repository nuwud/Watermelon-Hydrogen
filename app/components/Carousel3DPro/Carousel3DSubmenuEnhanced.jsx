--- conflicted
+++ resolved
@@ -5,8 +5,6 @@
 
 import { useState, useEffect, useRef } from 'react';
 import * as THREE from 'three';
-<<<<<<< HEAD
-=======
 let GLTFLoader;
 async function ensureGLTFLoader() {
   if (!GLTFLoader) {
@@ -14,7 +12,6 @@
   }
   return GLTFLoader;
 }
->>>>>>> 887daac4
 import { extractShopifyGLBUrl } from '../../utils/contentManager.js';
 
 const Carousel3DSubmenuEnhanced = ({ 
@@ -140,18 +137,7 @@
   useEffect(() => {
     if (!sceneRef.current || !enhancedItems.length) return;
 
-<<<<<<< HEAD
-    let loader;
-    const ensureLoader = async () => {
-      if (!loader) {
-        const { GLTFLoader } = await import('three/examples/jsm/loaders/GLTFLoader.js');
-        loader = new GLTFLoader();
-      }
-      return loader;
-    };
-=======
   let loaderPromise = ensureGLTFLoader().then(L => new L());
->>>>>>> 887daac4
     submenuItemsRef.current = [];
 
     // Clear existing submenu items
@@ -176,11 +162,7 @@
       // Load GLB model
       setLoadingProgress(prev => ({ ...prev, [item.id]: 0 }));
 
-<<<<<<< HEAD
-  ensureLoader().then((l) => l.load(
-=======
   loaderPromise.then((loader) => loader.load(
->>>>>>> 887daac4
         item.model3D.glbPath,
         (gltf) => {
           const model = gltf.scene;
@@ -222,15 +204,7 @@
           addFallbackGeometry(item, x, z, newSubmenuGroup, index);
           setLoadingProgress(prev => ({ ...prev, [item.id]: 100 }));
         }
-<<<<<<< HEAD
-      )).catch((err) => {
-        console.warn('Failed to import GLTFLoader for submenu item:', err);
-        addFallbackGeometry(item, x, z, newSubmenuGroup, index);
-        setLoadingProgress(prev => ({ ...prev, [item.id]: 100 }));
-      });
-=======
-      ));
->>>>>>> 887daac4
+  ));
     });
 
   }, [enhancedItems]);
