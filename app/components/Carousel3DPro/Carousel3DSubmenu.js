import * as THREE from 'three'; // Import Three.js core
import { TextGeometry } from 'three/examples/jsm/geometries/TextGeometry.js'; // Import TextGeometry for 3D text rendering
import { FontLoader } from 'three/examples/jsm/loaders/FontLoader.js'; // Import FontLoader for loading fonts
// Removed unused imports: getGlowShaderMaterial, getOpacityFadeMaterial, defaultCarouselStyle
<<<<<<< HEAD
// Note: GLTFLoader is dynamically imported at usage sites to improve chunking
=======
// Defer GLTFLoader to client via dynamic import to keep SSR safe and enable chunking
let GLTFLoader;
async function ensureGLTFLoader() {
  if (!GLTFLoader) {
    GLTFLoader = (await import('three/examples/jsm/loaders/GLTFLoader.js')).GLTFLoader;
  }
  return GLTFLoader;
}
>>>>>>> 887daac4
// Access GSAP from the global scope
import gsap from 'gsap'; // Import GSAP for animations
// Import the utility
import { SelectionGuard, withSelectionLock } from './modules/selectionGuards.js';
import { FloatingPreview } from './modules/FloatingPreview.js'; // Import the FloatingPreview module

// Cache font to improve performance
let cachedFont = null; // Cache for font to avoid loading multiple times
export class Carousel3DSubmenu extends THREE.Group { // Class definition for Carousel3DSubmenu
  /**
   * @description Constructor for the Carousel3DSubmenu class. Initializes the submenu,
   *              sets up its properties, loads necessary assets like fonts (using caching),
   *              creates the 3D representations of the submenu items, positions the submenu
   *              relative to its parent item, and adds fixed UI elements like a close button.
   * @param {THREE.Object3D} parentItem - The parent 3D object (likely a Carousel3DItem)
   *                                     to which this submenu is attached. Used for
   *                                     positioning and reference.
   * @param {Array<Object>} [items=[]] - An array of data objects representing the items
   *                                     to be displayed in the submenu. Each object
   *                                     should contain the necessary data to create its 3D representation.
   * @param {Object} [config={}] - Configuration options for customizing the submenu's
   *                               appearance and behavior (e.g., radius, rotation speed, styling).
   */
  constructor(parentItem, items = [], config = {}) { // Call parent constructor
    super(); // Call parent constructor
    console.warn('[Carousel3DSubmenu] 🚀 Constructor called with', {
      parentExists: !!parentItem,
      itemCount: items.length,
      hasConfig: !!config
    });

    // Set name for easier debugging
    this.name = "Carousel3DSubmenu";

    this.parentItem = parentItem; // Reference to the parent item this submenu is attached to
    this.items = items; // Array of items to display in the submenu
    this.config = config; // Configuration options for the submenu
    this.itemMeshes = []; // Array to hold THREE.Group containers for each item
    this.currentIndex = 0; // Currently selected item index
    this.watermillRadius = 1.2; // Radius of the submenu cylinder
    //this.mainCarouselHomeAngle = config.mainCarouselHomeAngle || 0; // Home angle of the main carousel
    this.mainCarouselHomeAngle = typeof config.mainCarouselHomeAngle === 'number'
      ? config.mainCarouselHomeAngle
      : 0;
    this.rotationAngle = 0; // Current rotation angle of the submenu
    this.targetRotation = 0; // Target rotation angle for smooth animations
    this.rotationSpeed = 0.15; // Increased for smoother rotation
    this.isInitialized = false; // Track initialization state
    this.showingPreview = false; // Track if preview is currently being shown
    this.lastParentRotation = 0; // Initialize to track parent rotation
    // this.isForceHighlightLocked = false; // Keep commented or remove if selectItemLock replaces it
    this.selectItemLock = false; // <<< FIX 1: Add selectItemLock flag
    this.selectionInProgress = false; // NEW FLAG
    this.forceLockedIndex = null; // <<< FIX 1: Add forceLockedIndex flag
    this.targetRotationLocked = false; // <<< BONUS FIX: Add targetRotation lock flag
    this.isTransitioning = false; // Global flag to track any selection or transition animation
    this.forceSelectLock = false; // 1. Add lock property
    // Create container for items to rotate
    this.itemGroup = new THREE.Group(); // Create a group to hold all items
    this.add(this.itemGroup); // Add the item group to the main group
    // Load font from CDN directly
    this.fontLoader = new FontLoader(); // Create a new FontLoader instance
    // CRITICAL: Force visibility flag on from the start
    this.visible = true;
    // Initialize the preview manager to null (will be created when needed)
    this.previewManager = null;
    // Try to use cached font first for instant creation
    if (cachedFont) { // Check if font is already cached
      this.font = cachedFont; // Use cached font if available
      console.warn('[Carousel3DSubmenu] Using cached font');
      this.createItems(); // Create items using the cached font
      this.isInitialized = true; // Track initialization state
      console.warn('[Carousel3DSubmenu] Items created from cached font:', this.itemMeshes.length);

      // Position wheel so first item is at front
      if (this.itemMeshes.length > 0) { // Check if there are items created
        const firstItem = this.itemMeshes[0]; // Get the first item mesh
        this.itemGroup.rotation.x = -firstItem.userData.angle + 0; // Set rotation to position first item at front
        this.targetRotation = this.itemGroup.rotation.x; // Set target rotation to match

        // Ensure the first item is highlighted
        this.currentIndex = 0;
        this.highlightItemAtIndex(0);
      }
    } else {
      // Improved font loading with fallbacks and better error handling
      console.warn('[Carousel3DSubmenu] Loading font...');

      // Array of font paths to try in order
      const fontPaths = [
        '/helvetiker_regular.typeface.json',
        '/fonts/helvetiker_regular.typeface.json',
        '/assets/fonts/helvetiker_regular.typeface.json',
        'https://threejs.org/examples/fonts/helvetiker_regular.typeface.json', // CDN fallback
        '/public/helvetiker_regular.typeface.json' // Try public folder
      ];

      // Try to load fonts in sequence
      this.loadFontWithFallbacks(fontPaths, 0);
    }
    // Position directly in front of parent item (not just centered on it)
    this.position.copy(this.parentItem.position); // Copy position from parent
    // Move slightly forward from parent item for better visibility
    const forwardDir = new THREE.Vector3(0, 0, 0.2); // Move forward in Z
    forwardDir.applyQuaternion(this.parentItem.quaternion); // Apply parent's rotation
    this.position.add(forwardDir); // Adjust position
    // Create container for fixed UI elements that don't rotate with the wheel
    this.fixedElements = new THREE.Group(); // Create a separate group for fixed elements
    this.add(this.fixedElements); //  Add to the main group
    // Add close button immediately with fixed position - only call once
    this.addCloseButtonPlaceholder(); // Add close button to fixed elements

    // Replace individual flags with a guard instance
    // CRITICAL: Initialize the guard properly
    // Check if config contains a guard, otherwise create a new one
    if (config.guard instanceof SelectionGuard) {
      // Use provided guard (preferred)
      this.guard = config.guard;
      console.warn('[Carousel3DSubmenu] Using provided SelectionGuard');
    } else {
      // Create new guard as fallback
      this.guard = new SelectionGuard();
      console.warn('[Carousel3DSubmenu] Created new SelectionGuard');
    }
  }

  /**
   * Initialize the preview manager when needed
   */
  initPreviewManager() {
    if (!this.scene || !this.camera) {
      console.warn('[Carousel3DSubmenu] Cannot initialize preview manager: missing scene or camera');
      return;
    }

    if (this.previewManager) {
      return; // Already initialized
    }

    this.previewManager = new FloatingPreview({
      scene: this.scene,
      camera: this.camera,
      anchorObject: this.config.carousel?.itemGroup || null,
      getPreviewContent: (index) => {
        if (index < 0 || index >= this.itemMeshes.length) return null;

        const sourceContainer = this.itemMeshes[index];
        const sourceIcon = sourceContainer?.userData?.iconMesh;
        const item = this.items[index];

        // Clone icon if available
        let icon = null;
        if (sourceIcon) {
          if (sourceIcon instanceof THREE.Group) {
            icon = sourceIcon.clone(true);
            // Add emissive effects to materials in the group
            icon.traverse(child => {
              if (child.isMesh && child.material) {
                child.material = child.material.clone();
                child.material.emissive = new THREE.Color(this.getIconColor(index));
                child.material.emissiveIntensity = 0.3;
                child.material.needsUpdate = true;
              }
            });
          } else if (sourceIcon instanceof THREE.Mesh) {
            const clonedGeometry = sourceIcon.geometry.clone();
            const clonedMaterial = sourceIcon.material.clone();
            clonedMaterial.emissive = new THREE.Color(this.getIconColor(index));
            clonedMaterial.emissiveIntensity = 0.5;
            icon = new THREE.Mesh(clonedGeometry, clonedMaterial);
          }
        }

        // Create text label if font is loaded
        let text = null;
        if (this.font) {
          const labelString = item.label || item || `Item ${index}`;
          const textGeometry = new TextGeometry(labelString, {
            font: this.font,
            size: 0.3,
            depth: 0.1,
            height: 0.05,
            bevelEnabled: true,
            bevelThickness: 0.01,
            bevelSize: 0.005,
            bevelOffset: 0,
            bevelSegments: 3,
            curveSegments: 8
          });
          textGeometry.computeBoundingBox();
          textGeometry.center();

          const textMaterial = new THREE.MeshStandardMaterial({
            color: 0xffffff,
            emissive: 0x99ccff,
            emissiveIntensity: 0.5,
            transparent: true,
            opacity: 0.9
          });

          text = new THREE.Mesh(textGeometry, textMaterial);
          text.scale.set(0.75, 0.75, 0.75);
          text.updateMatrixWorld();
        }

        return { icon, text };
      }
    });

    console.warn('[Carousel3DSubmenu] Preview manager initialized');
  }

  /**
   * Attempts to load fonts from multiple paths in sequence until one succeeds
   * @param {Array<string>} paths - Array of font file paths to try
   * @param {number} index - Current index to try
   */
  loadFontWithFallbacks(paths, index) {
    if (index >= paths.length) {
      console.error('[Carousel3DSubmenu] All font loading attempts failed! Using emergency fallback.');
      // Emergency fallback: Create basic geometry instead of text
      this.createFallbackItems();
      return;
    }

    console.warn(`[Carousel3DSubmenu] Attempting to load font from: ${paths[index]}`);

    this.fontLoader.load(
      paths[index],
      (font) => {
        console.warn('[Carousel3DSubmenu] Font loaded successfully!');
        cachedFont = font;
        this.font = font;
        this.createItems();
        console.warn('[Carousel3DSubmenu] Items created:', this.itemMeshes.length);
        this.isInitialized = true;

        // Position wheel
        if (this.itemMeshes.length > 0) {
          const firstItem = this.itemMeshes[0];
          this.itemGroup.rotation.x = -firstItem.userData.angle + this.mainCarouselHomeAngle;
          this.targetRotation = this.itemGroup.rotation.x;
        } else {
          console.error('[Carousel3DSubmenu] No items were created after font loaded!');
        }
      },
      (progress) => {
        // Track loading progress
        console.log(`[Carousel3DSubmenu] Font loading: ${Math.round(progress.loaded / progress.total * 100)}%`);
      },
      (error) => {
        console.warn(`[Carousel3DSubmenu] Font loading failed for ${paths[index]}:`, error);
        // Try next font in the sequence
        this.loadFontWithFallbacks(paths, index + 1);
      }
    );
  }

  /**
   * Creates fallback menu items using basic geometry when font loading fails
   */
  createFallbackItems() {
    console.warn('[Carousel3DSubmenu] Creating fallback items without text geometry');

    this.items.forEach((item, index) => {
      // Create a container for the item
      const container = new THREE.Group();
      container.userData.index = index;
      container.userData.isSubmenuItem = true;
      container.userData.item = item;

      // Calculate angle for positioning
      const angle = (index / this.items.length) * (Math.PI * 2);
      container.userData.angle = angle;
      container.userData.originalAngle = angle;

      // Create a simple colored plane instead of text
      const planeGeometry = new THREE.PlaneGeometry(1, 0.3);
      const material = new THREE.MeshBasicMaterial({
        color: this.config.textColor || 0xffffff,
        transparent: true,
        opacity: 0.9,
        side: THREE.DoubleSide
      });

      const mesh = new THREE.Mesh(planeGeometry, material);
      mesh.userData.originalScale = mesh.scale.clone();
      mesh.userData.originalColor = material.color.clone();
      container.add(mesh);
      container.userData.mesh = mesh;

      // Create a simple icon
      const iconGeometry = new THREE.SphereGeometry(0.1, 16, 16);
      const iconMaterial = new THREE.MeshBasicMaterial({
        color: this.getIconColor(index),
        transparent: true,
        opacity: 0.9
      });

      const iconMesh = new THREE.Mesh(iconGeometry, iconMaterial);
      iconMesh.position.x = -0.7; // Position to left of text plane
      iconMesh.userData.originalScale = iconMesh.scale.clone();
      container.add(iconMesh);
      container.userData.iconMesh = iconMesh;

      // Add hit area
      const hitAreaGeometry = new THREE.BoxGeometry(1.5, 0.5, 0.3);
      const hitAreaMaterial = new THREE.MeshBasicMaterial({
        color: 0xffffff,
        transparent: true,
        opacity: 0.01,
        depthWrite: false
      });

      const hitArea = new THREE.Mesh(hitAreaGeometry, hitAreaMaterial);
      hitArea.position.z = -0.1;
      container.add(hitArea);
      container.userData.hitArea = hitArea;

      // Position in circle
      container.position.y = this.watermillRadius * Math.sin(angle);
      container.position.z = this.watermillRadius * Math.cos(angle);

      // Add to arrays and scene
      this.itemMeshes.push(container);
      this.itemGroup.add(container);
    });

    // Finalize initialization
    this.isInitialized = true;

    // Highlight first item
    if (this.itemMeshes.length > 0) {
      this.selectItem(0, false);
    }
  }

  /**
 * @function addCloseButtonPlaceholder
 * @description Creates and adds a 3D placeholder mesh representing a close button to the scene.
 * This function initializes a red cylindrical mesh (`THREE.Mesh`) with specific material properties
 * (red color, transparency, emissive glow) to serve as the base for the close button.
 * It positions the button in the top corner, sets its initial scale, and assigns a high `renderOrder`
 * to ensure it's rendered on top of other elements.
 * User data (`userData`) is added to the mesh, including a flag `isCloseButton` for identification,
 * the original color, and a hover color for interaction feedback.
 * It then calls `createCloseButtonX` to add the "X" symbol geometry to the button.
 * Finally, the complete close button mesh is added to the `this.fixedElements` group,
 * which likely keeps elements fixed relative to the camera or view.
 * @memberof Carousel3DSubmenu
 */
  addCloseButtonPlaceholder() { // Create a placeholder for the close button
    // Create a red disk with VISIBLE settings
    const baseGeometry = new THREE.CylinderGeometry(0.22, 0.22, 0.05, 24); // Cylinder for close button
    const baseMaterial = new THREE.MeshStandardMaterial({ // Use MeshStandardMaterial for better lighting
      color: 0xff3333, // Red color
      transparent: true, // Start with transparent material
      opacity: 0.45, // Start visible immediately
      metalness: 0.5, // Slightly shiny
      roughness: 0.3, // Less rough for a smoother look
      emissive: 0xff0000, // Red emissive glow
      emissiveIntensity: 0.5 // Stronger glow
    });
    this.closeButton = new THREE.Mesh(baseGeometry, baseMaterial); // Create the close button mesh
    // Position the close button
    this.closeButton.position.set(1.8, 1.8, 0.5); // Positioned in top corner
    this.closeButton.scale.set(0.8, 0.8, 0.8); // Start slightly smaller for animation
    this.closeButton.renderOrder = 9999; // Ensure it renders on top of other elements
    // Set isCloseButton flag
    this.closeButton.userData = { // Set userData for easy access
      isCloseButton: true, // Flag to identify close button
      originalColor: baseMaterial.color.clone(), // Store original color for reset
      hoverColor: new THREE.Color(0xff0000) // Red hover color
    };
    // Add the "X" to the red disk
    this.createCloseButtonX(); // Create the "X" shape for the close button
    // Add to fixed elements group
    this.fixedElements.add(this.closeButton); // Add the close button to the fixed elements group
  }

  /**
   * Creates the visual representation of the close button ('X') using two thin THREE.BoxGeometry meshes.
   * These meshes are styled with a white, emissive material for visibility.
   * They are rotated by +/- 45 degrees and positioned slightly above the main button surface to form an 'X'.
   * The created line meshes are added as children to the `this.closeButton` object and marked with
   * `userData.isCloseButton = true` for interaction handling. The lines are also stored in
   * `this.closeButton.userData.xLines` for potential future reference.
   */
  createCloseButtonX() {
    // Use thinner BoxGeometry for the X
    const lineGeometry1 = new THREE.BoxGeometry(0.22, 0.03, 0.03); // Thinner line for the first part of the X
    const lineGeometry2 = new THREE.BoxGeometry(0.22, 0.03, 0.03); // Thinner line for the second part of the X
    const lineMaterial = new THREE.MeshStandardMaterial({
      color: 0xffffff, // White color for the X
      emissive: 0xffffff, // White emissive glow
      emissiveIntensity: 0.8 // Stronger glow for visibility
    });
    // First line of X - properly aligned to disk surface
    const line1 = new THREE.Mesh(lineGeometry1, lineMaterial); // Create the first line of the X
    line1.position.set(0, 0, 0.03); // Raised up from disk surface
    line1.rotation.y = Math.PI / 4; // 45 degrees
    // Second line of X
    const line2 = new THREE.Mesh(lineGeometry2, lineMaterial); // Create the second line of the X
    line2.position.set(0, 0, 0.03); // Raised up from disk surface
    line2.rotation.y = -Math.PI / 4; // -45 degrees
    // Store lines in userData for easy access
    this.closeButton.userData.xLines = [line1, line2]; // Store the lines in userData for easy access
    // Set isCloseButton on the X parts too
    line1.userData = { isCloseButton: true }; // Set flag on first line
    line2.userData = { isCloseButton: true }; // Set flag on second line
    this.closeButton.add(line1); // Add the first line to the close button
    this.closeButton.add(line2); // Add the second line to the close button
  }

  /**
   * Determines the index of the item currently positioned closest to the front
   * (0 radians or 3 o'clock position) in the 3D carousel.
   * It iterates through all item meshes, calculates their effective angle considering
   * the group's rotation, and finds the item with the smallest angular difference
   * from the 0 radian position (front).
   *
   * @returns {number} The index (`userData.index`) of the item mesh closest to the
   * front position. Returns -1 if there are no item meshes in the carousel.
   */
  getFrontIndex() { // Determine which item is currently at the front (3 o'clock position)
    if (!this.itemMeshes.length) return -1; // Return -1 if no items exist
    let closestItem = null; // Track the closest item to the front
    let smallestAngleDiff = Infinity; // Start with a large angle difference
    let frontIndex = 0; // Default to the first item index
    this.itemMeshes.forEach((container) => { // Iterate through each item mesh
      const originalAngle = container.userData.angle || 0; // Get the original angle of the item
      const rotationAngle = this.itemGroup.rotation.x || 0; // Get the current rotation angle of the item group
      const effectiveAngle = (originalAngle - rotationAngle + Math.PI * 2) % (Math.PI * 2); // Calculate the effective angle in the range [0, 2π]
      const normalizedAngle = effectiveAngle < 0 ? effectiveAngle + (Math.PI * 2) : effectiveAngle; // Normalize angle to [0, 2π]
      let angleDiff = Math.abs(normalizedAngle - 0); // Calculate the absolute difference from the front position (0 radians)
      if (angleDiff > Math.PI) { // If the angle difference is greater than π, use the complementary angle
        angleDiff = (Math.PI * 2) - angleDiff; // Calculate the complementary angle difference
      }
      if (angleDiff < smallestAngleDiff - 0.01) { // Check if this item is closer to the front than the previous closest
        smallestAngleDiff = angleDiff; // Update the smallest angle difference
        closestItem = container; // Update the closest item
      }
    });
    if (closestItem) { // If we found a closest item, get its index
      frontIndex = closestItem.userData.index; // Get the index of the closest item
    }
    return frontIndex; // Return the index of the item closest to the front
  }

  /**
   * Gets a color from a predefined palette based on the provided index.
   * The color is determined by the index modulo the number of colors in the palette,
   * ensuring that the index wraps around the available colors.
   *
   * @param {number} index - The index to determine the color.
   * @returns {number} The hexadecimal color code corresponding to the index.
   */
  getIconColor(index) {
    // Create a palette of colors to use for icons
    const colors = [
      0x4285F4, // Google Blue
      0xEA4335, // Google Red
      0xFBBC05, // Google Yellow
      0x34A853, // Google Green
      0xFF9900, // Amazon Orange
      0x00ADEF, // Microsoft Blue
      0x7FBA00, // Microsoft Green
      0xF25022  // Microsoft Red
    ];
    return colors[index % colors.length]; // Return color based on index
  }

  /**
   * Creates and arranges the 3D objects (text and icons) for each submenu item.
   *
   * This method iterates through the `this.items` array, generating a 3D text mesh
   * and an associated icon mesh for each item. It handles special icon creation
   * logic for items under the 'Gallery' parent and asynchronously loads a GLTF model
   * for the 'Cart' item. Regular items receive procedurally generated geometric shapes
   * as icons.
   *
   * Each item (text + icon) is placed within a `THREE.Group` container, which also
   * includes an invisible `THREE.BoxGeometry` acting as a larger, more robust hit area
   * for raycasting interactions.
   *
   * The containers are positioned in a circular arrangement around a central point,
   * determined by `this.watermillRadius`. User data, including the item index, name,
   * angle, mesh references, and initial animation properties, is stored on the container's
   * `userData` object.
   *
   * Initial scales for text, icons (except the async 'Cart'), and hit areas are set to zero
   * to facilitate entry animations. The generated item containers are added to the
   * `this.itemMeshes` array and the `this.itemGroup` scene object.
   *
   * Finally, if items were created, it selects the first item in the submenu.
   *
   * @function createItems
   * @memberof Carousel3DSubmenu
   * @instance
   * @requires THREE - Requires the THREE.js library for 3D object creation.
   * @requires TextGeometry - Requires THREE.TextGeometry for creating 3D text.
   * @requires GLTFLoader - Requires THREE.GLTFLoader for loading the 'Cart' model.
   * @requires gsap - Requires GSAP for animations, particularly for the 'Cart' icon.
   * @description Relies on `this.font` being loaded, `this.items` containing the submenu item names,
   *   `this.parentItem` to check for 'Gallery', `this.config` for styling, `this.watermillRadius`
   *   for positioning, and updates `this.itemMeshes` and `this.itemGroup`. Calls `this.selectItem`.
   * @returns {void} - This method does not return a value but modifies the instance's state.
   */
  createItems() { // Ensure font is loaded before creating items
    console.warn('[Carousel3DSubmenu] 📦 Creating items, font available:', !!this.font);

    if (!this.font) {
      console.warn('[Carousel3DSubmenu] ⚠️ No font available, cannot create items');
      return;
    }
    // Special handling for Gallery items - create more elaborate 3D models
    const isGallerySubmenu = this.parentItem.userData?.item === 'Gallery'; // Check if parent item is tagged as Gallery
    // Define shapes for icons with more elaborate options for Gallery
    const regularShapes = [ // Regular shapes for non-Gallery items
      () => new THREE.SphereGeometry(0.1, 16, 16), // Sphere
      () => new THREE.BoxGeometry(0.15, 0.15, 0.15), // Box
      () => new THREE.ConeGeometry(0.1, 0.2, 16), // Cone
      () => new THREE.TorusGeometry(0.1, 0.04, 16, 32), // Torus
      () => new THREE.TetrahedronGeometry(0.12), // Tetrahedron
      () => new THREE.OctahedronGeometry(0.12), // Octahedron
      () => new THREE.DodecahedronGeometry(0.12), // Dodecahedron
      () => new THREE.IcosahedronGeometry(0.12) // Icosahedron
    ];
    // Special shapes for Gallery items
    const galleryShapes = { // Gallery-specific shapes
      'Photos': () => { // Create a group for the photo frame and photo
        const group = new THREE.Group(); // Create a group to hold the photo frame and photo
        // Photo frame
        const frame = new THREE.Mesh(
          new THREE.BoxGeometry(0.2, 0.16, 0.01), // Create a box geometry for the photo frame
          new THREE.MeshStandardMaterial({ color: 0xdddddd }) // Create a standard material for the photo frame
        );
        // Photo inside
        const photo = new THREE.Mesh(
          new THREE.PlaneGeometry(0.18, 0.14), // Create a plane geometry for the photo
          new THREE.MeshBasicMaterial({ color: 0x2299ff }) // Create a basic material for the photo
        );
        photo.position.z = 0.006; // Position the photo slightly in front of the frame
        group.add(frame); // Add the frame to the group
        group.add(photo); // Add the photo to the group
        return group; // Return the group containing the photo frame and photo
      },
      'Videos': () => {
        const group = new THREE.Group(); // Create a group for the video screen and play button
        // Video screen
        const screen = new THREE.Mesh(
          new THREE.BoxGeometry(0.2, 0.12, 0.02), // Create a box geometry for the video screen
          new THREE.MeshStandardMaterial({ color: 0x222222 }) // Create a standard material for the video screen
        );
        // Play button
        const playBtn = new THREE.Mesh(
          new THREE.CircleGeometry(0.04, 16), // Create a circle geometry for the play button
          new THREE.MeshBasicMaterial({ color: 0xff3333 }) // Create a basic material for the play button
        );
        playBtn.position.z = 0.011; // Position the play button slightly in front of the screen
        group.add(screen); // Add the screen to the group
        group.add(playBtn); // Add the play button to the group
        return group; // Return the group containing the video screen and play button
      },
      '3D Models': () => {
        const group = new THREE.Group(); // Create a group for the 3D model and base
        // Base cube
        const cube = new THREE.Mesh( // Create a cube mesh for the base
          new THREE.BoxGeometry(0.1, 0.1, 0.1), // Create a box geometry for the base
          new THREE.MeshStandardMaterial({ color: 0x66cc99, wireframe: true }) // Create a standard material for the base with wireframe
        );
        // Sphere inside
        const sphere = new THREE.Mesh(
          new THREE.SphereGeometry(0.06, 12, 12), // Create a sphere geometry for the 3D model
          new THREE.MeshStandardMaterial({ color: 0x99ff66 }) // Create a standard material for the sphere
        );
        group.add(cube); // Add the base cube to the group
        group.add(sphere); // Add the sphere to the group
        return group; // Return the group containing the 3D model and base
      },
      'Artwork': () => {
        const group = new THREE.Group(); // Create a group for the artwork canvas and colored squares
        // Canvas
        const canvas = new THREE.Mesh(
          new THREE.BoxGeometry(0.18, 0.18, 0.01), // Create a box geometry for the canvas
          new THREE.MeshStandardMaterial({ color: 0xf5f5f5 }) // Create a standard material for the canvas
        );
        // Add some colored squares as "art"
        const colors = [0xff3333, 0x3333ff, 0x33ff33, 0xffff33]; // Array of colors for the squares
        for (let i = 0; i < 4; i++) { // Loop through the colors array
          const x = (i % 2) * 0.08 - 0.04; // Calculate x position based on index
          const y = Math.floor(i / 2) * 0.08 - 0.04; // Calculate y position based on index
          const square = new THREE.Mesh( //   Create a square mesh for the colored squares
            new THREE.PlaneGeometry(0.04, 0.04), // Create a plane geometry for the square
            new THREE.MeshBasicMaterial({ color: colors[i] }) // Create a basic material for the square
          );
          square.position.set(x, y, 0.006); // Position the square slightly in front of the canvas
          group.add(square); // Add the square to the group
        }
        group.add(canvas); // Add the canvas to the group
        return group; // Return the group containing the artwork canvas and colored squares
      },
      'Animations': () => { // Create a group for the animation icon and base
        const group = new THREE.Group(); // Base cube
        // Film reel
        const reel = new THREE.Mesh( // Create a cylinder mesh for the film reel
          new THREE.TorusGeometry(0.08, 0.02, 16, 32), // Create a torus geometry for the film reel
          new THREE.MeshStandardMaterial({ color: 0x333333 }) // Create a standard material for the film reel
        );
        // Add spokes
        for (let i = 0; i < 6; i++) { // Loop to create spokes for the film reel
          const angle = (i / 6) * Math.PI * 2; // Calculate angle for each spoke
          const spoke = new THREE.Mesh( // Create a cylinder mesh for the spoke
            new THREE.CylinderGeometry(0.005, 0.005, 0.16), // Create a cylinder geometry for the spoke
            new THREE.MeshStandardMaterial({ color: 0x999999 }) // Create a standard material for the spoke
          );
          spoke.rotation.z = angle; // Rotate spoke to align with the reel
          group.add(spoke); // Add the spoke to the group
        }
        group.add(reel); // Add the film reel to the group
        return group; // Return the group containing the film reel and spokes
      },
      'Virtual Tours': () => { // Create a group for the virtual tour headset and lenses
        const group = new THREE.Group(); // Create a group for the virtual tour headset and lenses
        // VR headset simplified
        const headset = new THREE.Mesh( // Create a box mesh for the VR headset
          new THREE.BoxGeometry(0.2, 0.1, 0.1), // Create a box geometry for the VR headset
          new THREE.MeshStandardMaterial({ color: 0x222222 }) // Create a standard material for the VR headset
        );
        // Lenses
        const leftLens = new THREE.Mesh( // Create a circle mesh for the left lens
          new THREE.CircleGeometry(0.03, 16), // Create a circle geometry for the left lens
          new THREE.MeshBasicMaterial({ color: 0x3399ff }) // Create a basic material for the left lens
        );
        leftLens.position.set(-0.05, 0, 0.051); // Position the left lens slightly in front of the headset
        const rightLens = leftLens.clone(); // Clone the left lens for the right lens
        rightLens.position.set(0.05, 0, 0.051); // Position the right lens slightly in front of the headset
        group.add(headset); // Add the headset to the group
        group.add(leftLens); // Add the left lens to the group
        group.add(rightLens); // Add the right lens to the group
        return group; // Return the group containing the virtual tour headset and lenses
      }
    };    this.items.forEach((item, index) => { // Iterate through each item in the submenu
      // Handle both string items and enriched object items
      const itemTitle = typeof item === 'object' ? item.title : item;
      
      // Create text geometry using the display name
      const geometry = new TextGeometry(itemTitle, { // Create text geometry using the loaded font
        font: this.font, // Use the loaded font
        size: 0.25, // Set font size
        height: 0.05, // Set height for extrusion
        depth: 0.02, // Set depth for extrusion
        curveSegments: 12, // Number of segments for curved text
        bevelEnabled: true, // Enable bevel for a more polished look
        bevelThickness: 0.02, // Bevel thickness
        bevelSize: 0.01,
        bevelOffset: 0, // Bevel offset
        bevelSegments: 5 // Number of segments for bevel
      });
      geometry.computeBoundingBox(); // Compute bounding box for text geometry
      geometry.center(); // Center the geometry so it aligns properly
      // Get text dimensions
      const textWidth = geometry.boundingBox.max.x - geometry.boundingBox.min.x; // Calculate width of the text
      const textHeight = geometry.boundingBox.max.y - geometry.boundingBox.min.y; // Calculate height of the text
      // Create material for text
      const material = new THREE.MeshStandardMaterial({ // Create a standard material for the text
        color: this.config.textColor || 0xffffff, // Default text color
        transparent: true, // Enable transparency
        opacity: 0.9, // Default opacity
        emissive: this.config.textEmissive || 0x222222, // Default emissive color
        emissiveIntensity: 0.2 // Default emissive intensity
      });
      const mesh = new THREE.Mesh(geometry, material); // Create a mesh from the geometry and material
      // Create a container for the mesh
      const container = new THREE.Group(); // Create a group to hold the text mesh and hit area
      container.add(mesh); // Add the text mesh to the container
      container.userData.index = index; // Store the index in userData for easy access
      // container.userData.angle = (index / this.items.length) * (Math.PI * 2); // Calculate angle for positioning
      // Add robust 3D hit area (box instead of plane, covers entire text)
      const hitAreaWidth = textWidth + 1.2; // Increased width to allow more space for icon
      const hitAreaHeight = Math.max(textHeight, 0.6); // Taller for easier clicking
      const hitAreaDepth = 0.3; // Add significant depth for better 3D hit detection
      const hitAreaGeometry = new THREE.BoxGeometry(hitAreaWidth, hitAreaHeight, hitAreaDepth); // Create a box geometry for the hit area
      const hitAreaMaterial = new THREE.MeshBasicMaterial({ // Create a basic material for the hit area
        color: 0xffffff, // Color doesn't matter since it's transparent
        transparent: true, // Enable transparency
        opacity: 0.01, // Nearly invisible but still clickable
        depthWrite: false // Disable depth writing to avoid interfering with other objects
      });
      const hitArea = new THREE.Mesh(hitAreaGeometry, hitAreaMaterial); // Create a mesh from the geometry and material
      hitArea.position.z = -0.1; // Positioned to extend both in front and behind text
      container.add(hitArea); // Add the hit area to the container      // Determine which shape/icon to use
      let iconMesh = null; // Initialize iconMesh to null
      const iconOffset = Math.max(0.7, textWidth * 0.25); // Calculate offset
      let baseScale = new THREE.Vector3(1, 1, 1); // Default base scale
      
      // Check if item has enriched shape data from content manager
      const itemName = typeof item === 'object' ? item.name : item;
      const itemShape = typeof item === 'object' ? item.shape : null;
      
      console.warn(`[Carousel3DSubmenu] Creating icon for item: ${itemName}, shape: ${itemShape}`);
      
      if (itemShape && itemShape !== 'null' && itemShape !== 'undefined') {
<<<<<<< HEAD
        // Use the shape from content manager - load GLB model (dynamic import for better chunking)
=======
        // Use the shape from content manager - load GLB model
>>>>>>> 887daac4
        const modelPath = `/assets/models/${itemShape}.glb`;
        console.warn(`[Carousel3DSubmenu] Loading GLB model: ${modelPath}`);
<<<<<<< HEAD
        import('three/examples/jsm/loaders/GLTFLoader.js')
          .then(({ GLTFLoader }) => {
            const loader = new GLTFLoader();
            loader.load(modelPath, (gltf) => {
              const model = gltf.scene;
              baseScale.set(0.3, 0.3, 0.3); // Set consistent scale for all GLB models
              model.scale.copy(baseScale);
              model.userData.originalScale = baseScale.clone();
              model.position.x = -textWidth / 2 - iconOffset;
              model.userData.isContentManagerIcon = true;
              model.userData.shapeName = itemShape;
              container.add(model);
              container.userData.iconMesh = model;
              
              // Apply material and color styling
              model.traverse((child) => {
                if (child.isMesh) {
                  child.material = child.material.clone();
                  child.material.emissive = new THREE.Color(this.getIconColor(index));
                  child.material.emissiveIntensity = 0.3;
                  child.material.needsUpdate = true;
                }
              });
              
              // Animate icon scale after loading
              if (!this.isBeingDisposed && this.visible) {
                const isHighlighted = container.userData.index === this.currentIndex;
                const multiplier = isHighlighted ? 1.3 : 1.0;
                gsap.set(model.scale, { x: 0, y: 0, z: 0 }); // Start invisible
                gsap.to(model.scale, {
                  x: model.userData.originalScale.x * multiplier,
                  y: model.userData.originalScale.y * multiplier,
                  z: model.userData.originalScale.z * multiplier,
                  duration: 0.3,
                  ease: 'elastic.out',
                });
                
                // Apply highlight animation if needed
                if (isHighlighted && model) {
                  gsap.killTweensOf(model.rotation);
                  gsap.timeline()
                    .to(model.rotation, {
                      y: Math.PI * 2, x: Math.PI * 0.8, z: Math.PI * 0.3,
                      duration: 1.0, ease: "power1.inOut"
                    })
                    .to(model.rotation, {
                      x: 0, z: 0, duration: 0.3, ease: "back.out(2)"
                    }, "-=0.1");
                }
              }
              
              console.warn(`[Carousel3DSubmenu] ✅ GLB model loaded: ${modelPath}`);
            }, undefined, (error) => {
              console.warn(`[Carousel3DSubmenu] ⚠️ Failed to load GLB model ${modelPath}:`, error);
              // Fallback to regular shape
              this.createFallbackIcon(container, index, textWidth, iconOffset, baseScale);
            });
          })
          .catch((err) => {
            console.warn(`[Carousel3DSubmenu] ⚠️ Failed to import GLTFLoader:`, err);
            this.createFallbackIcon(container, index, textWidth, iconOffset, baseScale);
          });
      } else if (itemName === 'Cart') {
        // Load the GLTF cart model asynchronously (dynamic import)
        import('three/examples/jsm/loaders/GLTFLoader.js')
          .then(({ GLTFLoader }) => {
            const loader = new GLTFLoader();
            loader.load('/assets/Cart.glb', (gltf) => { // Load the GLTF model
=======
        ensureGLTFLoader().then((Loader) => {
          const loader = new Loader();
          loader.load(modelPath, (gltf) => {
          const model = gltf.scene;
          baseScale.set(0.3, 0.3, 0.3); // Set consistent scale for all GLB models
          model.scale.copy(baseScale);
          model.userData.originalScale = baseScale.clone();
          model.position.x = -textWidth / 2 - iconOffset;
          model.userData.isContentManagerIcon = true;
          model.userData.shapeName = itemShape;
          container.add(model);
          container.userData.iconMesh = model;
          
          // Apply material and color styling
          model.traverse((child) => {
            if (child.isMesh) {
              child.material = child.material.clone();
              child.material.emissive = new THREE.Color(this.getIconColor(index));
              child.material.emissiveIntensity = 0.3;
              child.material.needsUpdate = true;
            }
          });
          
          // Animate icon scale after loading
          if (!this.isBeingDisposed && this.visible) {
            const isHighlighted = container.userData.index === this.currentIndex;
            const multiplier = isHighlighted ? 1.3 : 1.0;
            gsap.set(model.scale, { x: 0, y: 0, z: 0 }); // Start invisible
            gsap.to(model.scale, {
              x: model.userData.originalScale.x * multiplier,
              y: model.userData.originalScale.y * multiplier,
              z: model.userData.originalScale.z * multiplier,
              duration: 0.3,
              ease: 'elastic.out',
            });
            
            // Apply highlight animation if needed
            if (isHighlighted && model) {
              gsap.killTweensOf(model.rotation);
              gsap.timeline()
                .to(model.rotation, {
                  y: Math.PI * 2, x: Math.PI * 0.8, z: Math.PI * 0.3,
                  duration: 1.0, ease: "power1.inOut"
                })
                .to(model.rotation, {
                  x: 0, z: 0, duration: 0.3, ease: "back.out(2)"
                }, "-=0.1");
            }
          }
          
          console.warn(`[Carousel3DSubmenu] ✅ GLB model loaded: ${modelPath}`);
          }, undefined, (error) => {
            console.warn(`[Carousel3DSubmenu] ⚠️ Failed to load GLB model ${modelPath}:`, error);
            // Fallback to regular shape
            this.createFallbackIcon(container, index, textWidth, iconOffset, baseScale);
          });
        });
      } else if (itemName === 'Cart') {
        // Load the GLTF cart model asynchronously
        ensureGLTFLoader().then((Loader) => {
          const loader = new Loader(); // Create a new GLTFLoader instance
          loader.load('/assets/Cart.glb', (gltf) => { // Load the GLTF model
>>>>>>> 887daac4
          const model = gltf.scene; // Get the loaded model from the GLTF
          // ✅ Step 1: Save original scale after loading model
          baseScale.set(0.3, 0.3, 0.3); // Set specific base scale for Cart
          model.scale.copy(baseScale); // Store original scale
          model.userData.originalScale = baseScale.clone(); // Store original scale
          model.position.x = -textWidth / 2 - iconOffset; // Use calculated offset
          model.userData.isCartIcon = true; // Optional tag
          container.add(model); // Add model to container when loaded
          container.userData.iconMesh = model; // Store reference in userData
          model.traverse((child) => { // Traverse the model's children
            if (child.isMesh) { // Check if the child is a mesh
              child.material = child.material.clone(); // Prevent sharing materials
              child.material.emissive = new THREE.Color(this.getIconColor(index)); // Set emissive color based on index
              child.material.emissiveIntensity = 0.3; // Set emissive intensity
              // Ensure materials are updated
              child.material.needsUpdate = true; // Mark material as needing update
            }
          });
          // Animate icon scale after loading (only if the submenu is still visible)
          if (!this.isBeingDisposed && this.visible) { // Check if submenu is still visible
            const isHighlighted = container.userData.index === this.currentIndex; // Check if this item is currently highlighted
            const multiplier = isHighlighted ? 1.3 : 1.0; // Scale multiplier for highlighted state
            gsap.set(model.scale, { x: 0, y: 0, z: 0 }); // Start invisible
            gsap.to(model.scale, { // Animate scale to original size
              x: model.userData.originalScale.x * multiplier, // Use original scale
              y: model.userData.originalScale.y * multiplier, // Use original scale
              z: model.userData.originalScale.z * multiplier, // Use original scale
              duration: 0.3, // Duration of the animation
              ease: 'elastic.out', // Elastic easing for a bouncy effect
            });
            // If this item is highlighted when loaded, apply spin
            if (isHighlighted && model) { // Add model check
              gsap.killTweensOf(model.rotation); // Stop any existing rotation animations
              gsap.timeline() // Create a new timeline for sequential animations
                .to(model.rotation, { // Rotate to initial position
                  y: Math.PI * 2, x: Math.PI * 0.8, z: Math.PI * 0.3, // Rotate to a specific position
                  duration: 1.0, ease: "power1.inOut" // Smooth rotation
                })
                .to(model.rotation, { // Spin the cart icon
                  x: 0, z: 0, duration: 0.3, ease: "back.out(2)" // Spin back to original position
                }, "-=0.1"); // Overlap with previous animation for a seamless effect
            }
          }
<<<<<<< HEAD
            }, undefined, (error) => { // Handle errors during model loading
              console.error(`Error loading Cart.glb: ${error}`); // Log error if model fails to load
            });
          })
          .catch((err) => {
            console.error('Error importing GLTFLoader for Cart:', err);
          });
=======
          }, undefined, (error) => { // Handle errors during model loading
            console.error(`Error loading Cart.glb: ${error}`); // Log error if model fails to load
          });
        });
>>>>>>> 887daac4
      } else if (isGallerySubmenu && galleryShapes[item]) {
        // Use special Gallery icon (synchronous)
        iconMesh = galleryShapes[item](); // Create the specific icon for the Gallery submenu
        iconMesh.position.x = -textWidth / 2 - iconOffset; // Use calculated offset
        iconMesh.userData.originalScale = baseScale.clone(); // Store default base scale (1,1,1)
        container.add(iconMesh); // Add the icon mesh to the container
        container.userData.iconMesh = iconMesh; // Store reference in userData
        iconMesh.scale.set(0, 0, 0); // Start invisible for animation
      } else {
        // Use regular shape (synchronous)
        const shapeIndex = index % regularShapes.length; // Cycle through regular shapes based on index
        const shapeGeometry = regularShapes[shapeIndex](); // Create the geometry for the icon shape
        const shapeMaterial = new THREE.MeshStandardMaterial({ // Create a standard material for the icon shape
          color: this.getIconColor(index), // Use color based on index
          metalness: 0.3, // Slightly metallic for a more realistic look
          roughness: 0.4, // Slightly rough for a more realistic look
          emissive: this.getIconColor(index), // Use color based on index for emissive effect
          emissiveIntensity: 0.2 // Set emissive intensity for glow effect
        }); // Create the material for the icon shape
        iconMesh = new THREE.Mesh(shapeGeometry, shapeMaterial); // Create the icon mesh from the geometry and material
        iconMesh.position.x = -textWidth / 2 - iconOffset; // Use calculated offset
        iconMesh.userData.originalScale = baseScale.clone(); // Store default base scale (1,1,1)
        container.add(iconMesh); // Add the icon mesh to the container
        container.userData.iconMesh = iconMesh; // Store reference in userData
        iconMesh.scale.set(0, 0, 0); // Start invisible for animation
      }
      // For longer text items, shift the text slightly right to make more room for the icon
      if (textWidth > 2) {
        // For very long text, shift it more to the right
        mesh.position.x = iconOffset * 0.3; // Shift text slightly right
      }
      // Position around the parent
      const angle = (index / this.items.length) * (Math.PI * 2); // Calculate angle for positioning
      // Position in a circle around the parent
      container.position.y = this.watermillRadius * Math.sin(angle); // Position along the Y axis based on angle
      container.position.z = this.watermillRadius * Math.cos(angle); // Position along the Z axis based on angle
      // Store data with the container
      container.userData = { // Store additional data in userData for easy access
        index, // Store the index of the item
        isSubmenuItem: true, // Flag to identify submenu items
        item, // Store the item name
        angle, // Store the calculated angle for positioning
        mesh, // Store the actual mesh for this item
        hitArea, // Store the hit area mesh for this item
        originalAngle: angle, // Store the original angle for reference
        springVelocity: 0, // Store initial spring velocity
        springTarget: 0, // Store initial spring target
        springStrength: 0.1, // Store initial spring strength
        springDamping: 0.6, // Store initial spring damping
        iconMesh: container.userData.iconMesh || null // Ensure iconMesh is stored (might be null initially for Cart)
      };
      // Store original scale with the actual mesh
      mesh.userData = { // Store additional data in userData for easy access
        originalScale: mesh.scale.clone(), // Store original scale for later reference
        originalColor: material.color.clone() // Store original color for later reference
      };
      // Start text invisible for animation
      mesh.scale.set(0, 0, 0); // Start text invisible for animation
      // Icon scale is set to 0 above for non-GLTF items
      hitArea.scale.set(0, 0, 0); // Start hit area invisible for animation
      this.itemMeshes.push(container); // Add the container to the itemMeshes array
      this.itemGroup.add(container); // Add the container to the itemGroup
    });
    // Log results
    console.warn(`[Carousel3DSubmenu] 📦 Created ${this.itemMeshes.length} items`);
    // Highlight first item
    if (this.itemMeshes.length > 0) { // Check if there are items created
      this.selectItem(0, false); // <--- The call
      console.warn('[Carousel3DSubmenu] 🎯 Selected first item');
      // Don't create floating preview automatically
    }
  }

  /**
   * Handles mouse wheel events to rotate items around the fixed 3 o'clock position.
   * @param {WheelEvent} event - The wheel event
   */
  handleWheel(event) {
    event.preventDefault();

    // Skip if animations or transitions are in progress
    if (this.isAnimating || this.selectItemLock ||
      this.forceLockedIndex !== null || this.isTransitioning) {
      return;
    }

    // Determine scroll direction
    const scrollDir = event.deltaY > 0 ? 1 : -1;

    // Calculate angle between items
    const angleStep = (2 * Math.PI) / this.itemMeshes.length;
    //const currentAngle = this.targetRotation % (2 * Math.PI); // Normalize current rotation, use like this: this.targetRotation % (2 * Math.PI); 
    // Adjust target rotation - items rotate behind the fixed 3 o'clock position 
    this.targetRotation += scrollDir * angleStep;
    // this.targetRotation % (2 * Math.PI);
    this.targetRotation = this.targetRotation % (2 * Math.PI);
    this.isAnimating = true;

    // Clear any pending preview
    if (this.floatingPreview && this.showingPreview) {
      this.closeFloatingPreview();
    }
    gsap.killTweensOf(this.itemGroup.rotation); // Prevent multiple simultaneous spins

    // Animate to new position
    gsap.to(this.itemGroup.rotation, {
      x: this.targetRotation,
      duration: 0.3,
      ease: "power3.out",
      onUpdate: () => {
        if (!this.selectItemLock && !this.isTransitioning && this.forceLockedIndex === null) {
          // It's safe to allow geometric highlight updates
          // Determine which item is now at the front position
          const frontIndex = this.getFrontIndex();
          // Check if the front index is valid and not the same as the current index
          // Also check if the index is not locked
          // and if the target rotation is not locked
          // Only highlight if not locked
          if (frontIndex !== -1 && frontIndex !== this.currentIndex &&
            !this.forceLockedIndex && !this.targetRotationLocked) {
            // Update current index and apply highlighting
            this.currentIndex = frontIndex;
            this.highlightItemAtIndex(frontIndex);
          }
        }
      },
      onComplete: () => {
        this.isAnimating = false;
        if (!this.selectItemLock && !this.isTransitioning && this.forceLockedIndex === null) {
          // Get final front index after animation
          const frontIndex = this.getFrontIndex(); // Determine which item is now at the front position
          if (frontIndex !== -1 && frontIndex !== this.currentIndex) { // Only update if the front index has changed
            this.currentIndex = frontIndex; // Update current index to the new front index
            this.highlightItemAtIndex(frontIndex);
          }
        }
      }
    });
  }

  /**
   * Applies visual highlighting to the item at the specified index.
   * @param {number} index - The index to highlight
   */
  highlightItemAtIndex(index) {
    // Skip if index is invalid
    if (index < 0 || index >= this.itemMeshes.length) return;

    // Remove highlight from all items first
    this.itemMeshes.forEach((container, i) => {
      if (i === index) return; // Skip the one we're highlighting

      const mesh = container.userData.mesh;
      const iconMesh = container.userData.iconMesh;

      if (mesh && mesh.userData && mesh.userData.originalColor) {
        // Revert to original values without changing opacity
        mesh.material.color.copy(mesh.userData.originalColor);
        mesh.material.emissive.set(0x000000);
        mesh.scale.copy(mesh.userData.originalScale);
      }

      if (iconMesh) {
        const iconOriginal = iconMesh.userData.originalScale || new THREE.Vector3(1, 1, 1);
        iconMesh.scale.copy(iconOriginal);

        // Reset rotation if not actively animating
        if (iconMesh && !gsap.isTweening(iconMesh.rotation)) {
          iconMesh.rotation.set(0, 0, 0);
        }
      }
    });

    // Apply highlight to the target item
    const container = this.itemMeshes[index];
    const mesh = container.userData.mesh;
    const iconMesh = container.userData.iconMesh;

    if (mesh) {
      mesh.material.color.set(this.config.highlightColor || 0x00ffff);
      mesh.material.emissive.set(0x003333);
      mesh.scale.set(
        mesh.userData.originalScale.x * 1.3,
        mesh.userData.originalScale.y * 1.3,
        mesh.userData.originalScale.z * 1.3
      );
    }

    if (iconMesh) {
      const iconOriginal = iconMesh.userData.originalScale || new THREE.Vector3(1, 1, 1);
      iconMesh.scale.set(
        iconOriginal.x * 1.3,
        iconOriginal.y * 1.3,
        iconOriginal.z * 1.3
      );
    }
  }

  /**
   * Selects an item in the 3D carousel by its index.
   * 
   * @param {number} index - The index of the carousel item to select.
   * @param {boolean} [animate=true] - Whether to animate the transition to the selected item.
   * @param {boolean} [createPreview=false] - Whether to create and display a floating preview of the selected item.
   * 
   * @description
   * This method handles the selection of an item in the 3D carousel, including:
   * - Rotating the carousel to center the selected item (determined by angle)
   * - Applying visual effects to highlight the selected item (scaling, color changes)
   * - Animating the icon of the selected item
   * - Reverting previous item to its original state
   * - Tracking the current selection state
   * 
   * The method prevents selection if the provided index is out of bounds.
   * During transition, selection is locked to prevent multiple simultaneous selections.
   * The method also handles the creation of a floating preview for the selected item,
   * which is displayed in the scene.
   * 
   * @returns {void}
   * @throws {Error} If the index is out of bounds.
   * 
   * @example
   * // Select the first item in the carousel with animation and preview
   * carousel.selectItem(0, true, true);
   *   
   * 
   */
  selectItem(index, animate = true, createPreview = false) {
    // Check if selection is already in progress
    if (this.selectionInProgress) {
      console.warn("[🧩 selectItem] Blocked: selection already in progress");
      return;
    }

    this.selectionInProgress = true; // Lock

    if (index < 0 || index >= this.itemMeshes.length) {
      this.selectionInProgress = false; // Release lock if invalid index
      return;
    }

    // Double-check that guard exists and is valid
    if (!this.guard || typeof this.guard.lockSelection !== 'function') {
      console.error('[Carousel3DSubmenu] Invalid guard in selectItem, creating new one');
      this.guard = new SelectionGuard();
    }

    // Use the guard utility for locking
    return withSelectionLock(this.guard, index, () => {
      const selected = this.itemMeshes[index];
      const selectedAngle = selected.userData.angle;
      const currentAngle = this.itemGroup.rotation.x;
      const desiredAngle = selectedAngle + this.mainCarouselHomeAngle;

      const twoPi = Math.PI * 2;
      let delta = ((desiredAngle - currentAngle + Math.PI) % twoPi) - Math.PI;
      const target = currentAngle + delta;

      if (this.currentIndex !== index && this.itemMeshes[this.currentIndex]) {
        const prev = this.itemMeshes[this.currentIndex];
        const mesh = prev.userData.mesh;
        const icon = prev.userData.iconMesh;

        // Restore previous item appearance - keep it simple
        if (mesh) {
          mesh.material.color.copy(mesh.userData.originalColor);
          mesh.material.emissive.set(0x000000);

          gsap.to(mesh.scale, {
            ...mesh.userData.originalScale,
            duration: 0.3
          });
        }

        if (icon) {
          gsap.to(icon.scale, {
            ...icon.userData.originalScale,
            duration: 0.3
          });

          gsap.killTweensOf(icon.rotation);
          gsap.set(icon.rotation, { x: 0, y: 0, z: 0 });
        }
      }

      const mesh = selected.userData.mesh;
      const icon = selected.userData.iconMesh;

      // Enhance selected item appearance - keep it simple
      if (mesh) {
        mesh.material.color.set(this.config.highlightColor || 0x00ffff);
        mesh.material.emissive.set(0x003333);

        gsap.to(mesh.scale, {
          x: mesh.userData.originalScale.x * 1.3,
          y: mesh.userData.originalScale.y * 1.3,
          z: mesh.userData.originalScale.z * 1.3,
          duration: 0.3
        });
      }

      if (icon) {
        const s = icon.userData.originalScale || new THREE.Vector3(1, 1, 1);

        // Scale up with a bouncy effect
        gsap.to(icon.scale, {
          x: s.x * 1.3,
          y: s.y * 1.3,
          z: s.z * 1.3,
          duration: 0.3,
          ease: "back.out"
        });

        // Do the geodesic spin animation
        gsap.killTweensOf(icon.rotation);
        gsap.timeline()
          .to(icon.rotation, {
            x: Math.PI * 0.8,
            y: Math.PI * 2,
            z: Math.PI * 0.5,
            duration: 1,
            ease: "power1.inOut"
          })
          .to(icon.rotation, {
            x: 0,
            z: 0,
            duration: 0.3,
            ease: "back.out(2)"
          }, "-=0.1");
      }

      const finish = () => {
        this.currentIndex = index;
        this.selectItemLock = false;
        this.forceLockedIndex = null;
        this.isTransitioning = false;
        this.targetRotation = target;
        this.selectionInProgress = false; // Release lock
      };

      if (animate) {
        gsap.to(this.itemGroup.rotation, {
          x: target,
          duration: 0.6,
          ease: "power2.out",
          onComplete: finish
        });
      } else {
        this.itemGroup.rotation.x = target;
        finish();
      }

      if (createPreview) {
        this.showingPreview = true;

        // Initialize preview manager if needed
        if (!this.previewManager) {
          this.initPreviewManager();
        }

        // Create preview
        if (this.previewManager) {
          this.previewManager.create(index);
        }
      }

      this.lastSelectTimestamp = Date.now();

      console.warn(`[🧩 selectItem] Finalized selection: index=${index}, angle=${selectedAngle.toFixed(2)}, target=${target.toFixed(2)}`);
    }, { lockRotation: true });
  }

  /**
   * Scrolls the 3D carousel submenu vertically based on the provided delta.
   *
   * This function handles user input (like mouse wheel or touch gestures) to rotate the carousel.
   * It includes checks to prevent scrolling during other animations or when the carousel state is locked
   * (e.g., during item selection via `selectItemLock`, forced index lock via `forceLockedIndex`,
   * general transitions via `isTransitioning`, or target rotation lock via `targetRotationLocked`).
   * If any lock is active, a warning is logged, and the function returns early.
   *
   * The rotation amount per scroll step (`angleStep`) is calculated based on the total number of items.
   * The `targetRotation` is adjusted based on the sign of the `delta` and the `angleStep`.
   * GSAP is used to animate the `itemGroup.rotation.x` smoothly to the `targetRotation`
   * with a duration of 0.5 seconds and a 'power3.out' easing function.
   *
   * During the animation (`onUpdate`), the `updateFrontItemHighlight` method is called continuously
   * to keep the visually frontmost item highlighted.
   * On animation completion (`onComplete`), the `isAnimating` flag is cleared, `updateFrontItemHighlight`
   * is called again to ensure the final state is correct, and the `updateFloatingPreview` method
   * is called *only* if a preview was already being shown (`showingPreview` is true).
   *
   * @param {number} delta - A value indicating the scroll direction.
   *                         A positive value scrolls in one direction (adjusting `targetRotation` by `-angleStep`),
   *                         and a negative value scrolls in the opposite direction (adjusting `targetRotation` by `+angleStep`).
   * @returns {void} - This function does not return a value.
   */
  scrollSubmenu(delta) { // Scroll the submenu by a specified delta value
    // <<< FIX 1 & BONUS FIX & NEW TRANSITION CHECK >>>
    if (this.selectItemLock || this.forceLockedIndex !== null || this.isTransitioning) { // Check if selectItem is currently animating or locked
      console.warn("🚫 scrollSubmenu blocked during selectItem animation or transition."); // Updated log
      return; // Do nothing if selectItem is animating, forcing index, or transitioning
    }
    if (this.targetRotationLocked) { // Check if targetRotation is locked by selectItem
      console.warn("⛔️ scrollSubmenu blocked due to locked targetRotation.");
      return; // Do nothing if targetRotation is locked by selectItem
    }
    // <<< END LOCK CHECKS >>>
    // Calculate angle step between items
    const angleStep = (2 * Math.PI) / this.itemMeshes.length; // Calculate angle step based on number of items
    // Smooth and more controlled scrolling
    this.targetRotation += delta > 0 ? -angleStep : angleStep; // Adjust rotation based on scroll direction
    // Animate to the new position with improved easing
    gsap.to(this.itemGroup.rotation, {
      x: this.targetRotation, // Rotate to the target position
      duration: 0.3, // Slightly longer for smoother motion
      ease: "power3.out", // Better deceleration curve
      onUpdate: () => {
        // Update the highlight during the animation
        this.updateFrontItemHighlight(); // <- allow it now
      },
      onComplete: () => { // Animation complete callback
        this.isAnimating = false; // <<< CLEAR ANIMATION FLAG
        this.updateFrontItemHighlight(true); // <- allow it now
        // Don't automatically update floating preview when scrolling
        // Only update existing preview if we already have one visible
        if (this.showingPreview) { // Check if we are currently showing a preview
          this.updateFloatingPreview(this.currentIndex); // Update the floating preview for the currently selected item
        }
      }
    });
  }

  /**
   * @function show
   * @description Makes the 3D submenu visible and animates its appearance.
   * This involves setting the visibility flag, animating the close button,
   * positioning and highlighting the first item, animating the entire submenu group
   * into view (scale and rotation), and animating each individual item (text and icon)
   * with staggered delays and scaling effects. The highlighted item receives special
   * scaling and a unique "geodesic spin" animation for its icon.
   *
   * @modifies this.visible - Sets to true.
   * @modifies this.closeButton - Resets scale and animates it in.
   * @modifies this.itemGroup - Sets initial rotation, animates scale and rotation.
   * @modifies this.targetRotation - Sets based on the first item's angle.
   * @modifies this.currentIndex - Sets to 0.
   * @modifies this.itemMeshes - Modifies scale, rotation, and material properties of contained meshes and icons.
   * @sideEffects Initiates multiple GSAP animations for the close button, item group, and individual items/icons. Logs the selected icon mesh to the console. Ensures the first item is immediately positioned and highlighted before animations begin.
   * @see {@link https://greensock.com/gsap/|GSAP} for animation details.
   */
  show() {
    console.warn('[Carousel3DSubmenu] 🎭 Show method called');

    this.visible = true; // Set visibility to true
    // Make sure close button is fully visible from the start
    if (this.closeButton) { // Reset to full scale immediately before any animations
      // Reset to full scale immediately before any animations
      this.closeButton.scale.set(1, 1, 1); // Reset close button scale to full size
      // Make sure X is visible
      if (this.closeButton.userData.xLines) { // Check if xLines exist
        this.closeButton.userData.xLines.forEach(line => { // Iterate over each line in xLines
          line.scale.set(1, 1, 1); // Reset line scale to full size
          line.visible = true; // Ensure line is visible
          // Force update of material
          if (line.material) { // Ensure line has a material
            line.material.needsUpdate = true; // Force update the material to ensure visibility
          }
        });
      }
      // Then apply the show animation
      gsap.fromTo(this.closeButton.scale, // Start from half scale
        { x: 0.5, y: 0.5, z: 0.5 }, // Start from half scale
        {
          x: 1, y: 1, z: 1,   // End at full scale
          duration: 0.3,
          delay: 0.2, // Delay to allow submenu to appear first
          ease: "back.out" // Snappy elastic ease
        }
      );
    }
    // CRITICAL: First select and position the first item BEFORE any animations
    if (this.itemMeshes.length > 0) { // Check if there are items created
      // Position wheel so first item is directly in front
      const firstItem = this.itemMeshes[0]; // Get the first item container
      // Position at 3 o'clock
      this.itemGroup.rotation.x = -firstItem.userData.angle + 0; // Position the item at the front (3 o'clock position)
      this.targetRotation = this.itemGroup.rotation.x; // <<< BONUS FIX: Set targetRotation immediately
      // Highlight the first item
      this.currentIndex = 0; // Set current index to the first item
      const selectedMesh = firstItem.userData.mesh; // Get the mesh for the first item
      const selectedIcon = this.itemMeshes[this.currentIndex]?.userData?.iconMesh; // Get the icon mesh for the first item
      if (selectedIcon) { // Log the selected icon for debugging
        console.warn("✅ Selected icon ready for use:", selectedIcon); // Log the selected icon for debugging
      }
      // Apply highlight colors
      selectedMesh.material.color.set(this.config.highlightColor || 0x00ffff); // Set highlight color
      selectedMesh.material.emissive = new THREE.Color(0x003333); // Set emissive color for highlight effect
      // Ensure initial highlight uses correct scale if icon is already loaded
      const firstIcon = firstItem.userData.iconMesh; // Get the icon mesh for the first item
      if (firstIcon) { // Check if firstIcon exists
        const iconOriginal = firstIcon.userData.originalScale || new THREE.Vector3(1, 1, 1); // Get original scale from userData or default to (1, 1, 1)
        const multiplier = 1.3; // Highlight multiplier
        firstIcon.scale.set( // Set icon scale to highlight size
          iconOriginal.x * multiplier, // iconOriginal.x * multiplier,
          iconOriginal.y * multiplier, // iconOriginal.y * multiplier,
          iconOriginal.z * multiplier // iconOriginal.z * multiplier
        );
      }
    } else {
      console.warn('[Carousel3DSubmenu] ⚠️ No item meshes available during show()');

      // Try to create items if they don't exist but we have a font
      if (this.font && !this.isInitialized) {
        console.warn('[Carousel3DSubmenu] 🛠️ Attempting to create items in show()');
        this.createItems();
        console.warn('[Carousel3DSubmenu] Created itemMeshes:', this.itemMeshes.length);
      }
    }
    // Make sure entire submenu appears with a smooth animation
    if (this.itemGroup) { // Check if itemGroup exists
      // Start with a smaller scale
      this.itemGroup.scale.set(0.1, 0.1, 0.1); // Start with a smaller scale
      // Animate to full size
      gsap.to(this.itemGroup.scale, { // Animate to full size
        x: 1, y: 1, z: 1, // End at full scale
        duration: 0.3, // Duration of the animation
        ease: "back.out(1.7)" // Snappy elastic ease
      });
      // Also animate rotation for a nice effect
      gsap.from(this.itemGroup.rotation, { // Animate rotation from 0
        y: Math.PI, // Rotate to 180 degrees
        duration: 0.6, // Duration of the animation
        ease: "power2.out" // Smooth deceleration curve
      });
    }
    // Then animate all items appearing
    this.itemMeshes.forEach((container, i) => { // Iterate over each item container
      const mesh = container.userData.mesh; // Get the mesh reference from userData
      const iconMesh = container.userData.iconMesh; // Get iconMesh reference from userData
      const hitArea = container.userData.hitArea; // Get hitArea reference from userData
      // Special scaling for the highlighted item (index 0)
      const isHighlighted = i === 0; // Check if this is the highlighted item
      const textMultiplier = isHighlighted ? 1.3 : 1.0; // Multiplier for text
      // Animate text
      gsap.to(mesh.scale, { // Animate mesh scale
        x: mesh.userData.originalScale.x * textMultiplier, // Scale to original size multiplied by textMultiplier
        y: mesh.userData.originalScale.y * textMultiplier, // Scale to original size multiplied by textMultiplier
        z: mesh.userData.originalScale.z * textMultiplier, // Scale to original size multiplied by textMultiplier
        duration: 0.3, // 
        delay: i * 0.05, // Delay based on index
        ease: "back.out" // Snappy elastic ease
      });
      if (iconMesh) {
        // ✅ Step 2: Update scaling logic
        const iconOriginal = iconMesh.userData.originalScale || new THREE.Vector3(1, 1, 1); // Get original scale from userData or default to (1, 1, 1)
        const iconMultiplier = isHighlighted ? 1.3 : 1.0; // Multiplier for icon
        // Animate icon scale from 0 to target scale based on original
        gsap.fromTo(iconMesh.scale, // Animate icon scale from 0 to target scale based on original
          { x: 0, y: 0, z: 0 }, // Start from 0
          {
            x: iconOriginal.x * iconMultiplier, // Scale to original size multiplied by iconMultiplier
            y: iconOriginal.y * iconMultiplier, // Scale to original size multiplied by iconMultiplier
            z: iconOriginal.z * iconMultiplier, // Scale to original size multiplied by iconMultiplier
            duration: 0.3, // 
            delay: i * 0.05 + 0.1, // Delay based on index
            ease: "elastic.out" // Snappy elastic ease
          }
        );
        // Only add geodesic spin to the highlighted icon (index 0)
        if (isHighlighted) { // Check if this is the highlighted item
          gsap.killTweensOf(iconMesh.rotation); // Stop any existing rotation animations
          gsap.timeline() // Create a new timeline for sequential animations
            .to(iconMesh.rotation, { // Rotate to initial position
              y: Math.PI * 2, // One full rotation around Y axis
              x: Math.PI * 0.8, // Add tilt for geodesic effect
              z: Math.PI * 0.5, // Add roll for geodesic effect
              duration: 1.0, // 
              delay: i * 0.05 + 0.1, // Keep delay consistent
              ease: "power1.inOut" // Smooth acceleration and deceleration
            })
            .to(iconMesh.rotation, { // Reset to upright
              x: 0, // Reset to upright
              z: 0, // Reset to upright
              duration: 0.3, // 
              ease: "back.out(2)" // Snappy elastic ease
            }, "-=0.1"); // Slight overlap for smoother transition
        } else {
          // Ensure non-highlighted items have no rotation initially
          if (!gsap.isTweening(iconMesh.rotation)) { // Check if there are no active rotations
            iconMesh.rotation.set(0, 0, 0); // Reset rotation to upright immediately without animation
          }
        }
      } // End if (iconMesh)
      // Show hit area
      if (hitArea) { // Check if hitArea exists
        gsap.to(hitArea.scale, { // Animate hit area scale
          x: 1, y: 1, z: 1, // Scale to full size
          duration: 0.1, //
          delay: i * 0.05 // Delay based on index
        });
      }
    });
    console.warn('[Carousel3DSubmenu] 🎭 Show method completed');
  }

  /**
   * Hides the 3D submenu elements with animations.
   * First, it closes any active floating preview with an animation.
   * Then, it iterates through each item mesh and its corresponding icon mesh (if it exists),
   * animating their scales down to zero with a staggered delay using GSAP's `back.in` easing.
   * Finally, if a close button exists, it animates its scale down to zero as well.
   * Assumes the instance has `floatingPreview`, `closeFloatingPreview`, `itemMeshes`,
   * and `closeButton` properties/methods available.
   * Each item in `itemMeshes` is expected to have `userData` containing `mesh` and optionally `iconMesh`.
   */
  hide() {
    // Close preview
    if (this.previewManager) {
      this.previewManager.dispose();
    }
    this.showingPreview = false;

    // Hide menu items
    this.itemMeshes.forEach((container, i) => { // Iterate over each item container
      const mesh = container.userData.mesh; // Get the mesh reference from userData
      const iconMesh = container.userData.iconMesh; // Get iconMesh reference from userData
      gsap.to(mesh.scale, { // Animate mesh scale to zero
        x: 0, y: 0, z: 0, // 
        duration: 0.2, // 
        delay: i * 0.03, // 
        ease: "back.in" // 
      });
      // FIXED: Add null check for iconMesh
      if (iconMesh) { // Animate icon scale to zero
        gsap.to(iconMesh.scale, { // Animate icon scale to zero
          x: 0, y: 0, z: 0, // 
          duration: 0.2, // 
          delay: i * 0.03, // 
          ease: "back.in" // 
        });
      }
    });
    // Scale out the close button
    if (this.closeButton) { // Check if closeButton exists
      gsap.to(this.closeButton.scale, { // Animate close button scale to zero
        x: 0, y: 0, z: 0,  // 
        duration: 0.2, // 
        ease: "back.in" // 
      });
    }
  }

  /**
   * Updates the state of the 3D submenu each frame.
   * This method is responsible for animating the submenu's rotation, positioning it relative
   * to its parent item in the main carousel, updating the appearance and position of individual
   * submenu items, orienting the close button, and managing the rotation of an optional
   * floating preview element.
   *
   * Key operations include:
   * 1.  **Smooth Rotation:** Gradually rotates the `itemGroup` (the wheel of items) towards `targetRotation` using a damped easing function for fluid motion. Snaps to the target when very close.
   * 2.  **Positioning & Orientation:** Sets the submenu's world position to match its `parentItem`. Aligns the submenu's Y-rotation with the combined rotation of the `parentItem` and the main carousel (parent's parent). Includes safety checks for valid parent data and matrices.
   * 3.  **Item State Management:**
   *     - Iterates through `itemMeshes`.
   *     - Resets the color, emissive properties, and scale of non-highlighted items and their icons to their original states.
   *     - Ensures item text containers remain upright by counter-rotating them against the `itemGroup`'s X-axis rotation.
   *     - Positions each item container along the circumference of the submenu wheel based on its angle.
   * 4.  **Close Button Orientation:** Orients the `closeButton` to face the camera's effective position within the submenu's local coordinate space.
   * 5.  **Floating Preview Synchronization:** Updates the `floatingPreview`'s rotation. It stops any automatic spinning and matches the parent carousel's rotation if the carousel is moving. If the carousel stops, it restarts the automatic spin animation.
   *
   * Includes top-level error handling to catch and log exceptions during the update process, setting an `isErrorState` flag to potentially prevent further issues in subsequent frames.
   * @method update
   * @memberof Carousel3DSubmenu
   * @returns {void} This method does not return a value.
   */
  /**
   * Updates the state and appearance of the 3D carousel submenu.
   * 
   * This method handles various tasks such as positioning the submenu relative to its parent,
   * resetting item states, ensuring proper rotations, and managing animations for floating previews.
   * It also includes error handling to prevent crashes during execution.
   * 
   * @method
   * @throws {Error} Logs any errors encountered during the update process and sets an error state flag.
   * 
   * @description
   * - Positions the submenu relative to its parent item and ensures proper alignment.
   * - Resets all item meshes to their default state unless they are the currently selected item.
   * - Ensures counter-rotation of items to keep them upright and properly positioned on the carousel.
   * - Updates the close button's orientation to face the camera.
   * - Manages the floating preview's rotation and spinning animation based on the parent carousel's rotation.
   * 
   * @example
   * // Example usage:
   * const submenu = new Carousel3DSubmenu();
   * submenu.update();
   * 
   * @property {Object} parentItem - The parent item of the submenu.
   * @property {Object} itemGroup - The group containing all items in the carousel.
   * @property {Array} itemMeshes - Array of item containers in the carousel.
   * @property {Object} closeButton - The close button element.
   * @property {Object} floatingPreview - The floating preview element.
   * @property {number} watermillRadius - The radius of the carousel for positioning items.
   * @property {number} rotationSpeed - The speed of rotation for animations.
   * @property {number} currentIndex - The index of the currently selected item.
   * @property {number} lastParentRotation - The last recorded rotation of the parent carousel.
   * @property {boolean} isSpinning - Indicates whether the floating preview is spinning.
   * @property {boolean} isErrorState - Indicates if the submenu is in an error state.
   */
update() {
  try {
    // ✳️ Sync this submenu's position and orientation to its parent in world space
    if (this.parentItem && this.parentItem.parent) {
      const parentWorldPos = new THREE.Vector3();
      this.parentItem.getWorldPosition(parentWorldPos);
      if (!isNaN(parentWorldPos.x)) {
        this.position.copy(parentWorldPos);
      }

      const parentRot = this.parentItem.rotation?.y;
      const grandParentRot = this.parentItem.parent.rotation?.y;
      if (!isNaN(parentRot)) {
        this.rotation.y = isNaN(grandParentRot) ? parentRot : grandParentRot + parentRot;
      }
    }

    // ✳️ Animate all item positions & reset any stale visuals
    if (this.itemMeshes?.length) {
      this.itemMeshes.forEach((container, i) => {
        if (!container?.userData) return;
        const mesh = container.userData.mesh;
        const iconMesh = container.userData.iconMesh;
        if (!mesh) return;

        // 🔁 Reset non-selected visuals
        if (i !== this.currentIndex && mesh.userData?.originalColor) {
          mesh.material.color.copy(mesh.userData.originalColor);
          mesh.material.emissive.set(0x000000);
          mesh.scale.copy(mesh.userData.originalScale);

          if (iconMesh) {
            const iconOriginal = iconMesh.userData.originalScale || new THREE.Vector3(1, 1, 1);
            iconMesh.scale.copy(iconOriginal);
            if (!gsap.isTweening(iconMesh.rotation)) {
              iconMesh.rotation.set(0, 0, 0);
            }
          }
        }

        // 🎯 Reposition based on angle
        container.rotation.x = -this.itemGroup.rotation.x;
        container.rotation.y = 0;
        container.position.y = this.watermillRadius * Math.sin(container.userData.angle);
        container.position.z = this.watermillRadius * Math.cos(container.userData.angle);
      });
    }

    // 🔒 Skip update if animation guard is active
    if (this.isAnimating) return;

    // 📐 Normalize angles to avoid over-rotation or drift
    const twoPi = Math.PI * 2;
    const normalize = angle => ((angle % twoPi) + twoPi) % twoPi;

    const current = normalize(this.itemGroup.rotation.x);
    const target = normalize(this.targetRotation);
    const diff = target - current;

    const threshold = 0.005;

    if (Math.abs(diff) > threshold) {
      this.itemGroup.rotation.x += diff * this.rotationSpeed;
      this.isSpinning = true;
    } else if (this.isSpinning) {
      this.itemGroup.rotation.x = this.targetRotation; // lock hard
      this.isSpinning = false;

      // 🛡️ Final override protection
      const recentlySelected = (Date.now() - (this.lastSelectTimestamp || 0)) < 500;

      if (
        !this.selectionInProgress &&
        !this.selectItemLock &&
        !this.forceLockedIndex &&
        !this.isTransitioning &&
        !this.targetRotationLocked &&
        !gsap.isTweening(this.itemGroup.rotation) &&
        !recentlySelected
      ) {
        const frontIndex = this.getFrontIndex();
        if (frontIndex !== -1 && frontIndex !== this.currentIndex) {
          console.log(`[🌀 highlight override] ${this.currentIndex} → ${frontIndex}`);
          this.currentIndex = frontIndex;
          this.highlightItemAtIndex(frontIndex);
        }
      }
    }

    // 🎨 Shader sync
    const currentMesh = this.itemMeshes?.[this.currentIndex];
    if (currentMesh?.material?.uniforms?.time) {
      currentMesh.material.uniforms.time.value = performance.now() * 0.001;
    }

    // ⛔ Close button alignment to camera
    if (this.closeButton) {
      const cameraPosWorld = new THREE.Vector3(0, 0, 10);
      this.closeButton.parent.worldToLocal(cameraPosWorld);
      this.closeButton.lookAt(cameraPosWorld);
      this.closeButton.rotateZ(Math.PI / 2);
    }

    // 🌀 Floating preview manager sync
    if (this.previewManager && this.parentItem?.parent) {
      if (this.parentItem.parent.rotation.y !== this.lastParentRotation) {
        this.previewManager.updateRotation(this.parentItem.parent.rotation.y);
      } else if (!this.isSpinning && this.showingPreview) {
        this.previewManager.startSpin();
      }
      this.lastParentRotation = this.parentItem.parent.rotation.y;
    }

  } catch (error) {
    console.error("Error in Carousel3DSubmenu update():", error);
    this.isErrorState = true;
  }
}


  /**
   * Updates the visual highlight for the carousel item designated as the "front" item.
   * This function determines which item should be highlighted, primarily based on
   * `this.forceLockedIndex` if it is set.
   *
   * The update is prevented under several conditions to avoid conflicts or unwanted
   * visual states:
   * - If highlighting is explicitly overridden (`this.ignoreHighlightOverride`).
   * - If the carousel is currently transitioning between states (`this.isTransitioning`).
   * - If an item selection operation is locked (`this.selectItemLock`).
   * - If an index is already forced (`this.forceLockedIndex !== null`).
   * - If the carousel is animating (`this.isAnimating`) and the `force` parameter is false.
   *
   * If `this.forceLockedIndex` is valid, the item at that index is selected for highlighting.
   * Note: The logic for finding the closest item based on angle appears to be commented out
   * in the provided snippet.
   *
   * @param {boolean} [force=false] - If true, the highlight update will proceed even if
   *   `this.isAnimating` is true. Defaults to `false`.
   * @returns {void}
   */
  updateFrontItemHighlight(force = false) { // Update the highlight of the item currently at the front (3 o'clock position)
    if (!this.guard.canUpdateHighlight(force)) return;

    // ... existing highlight logic ...
  }

  /**
   * Updates the current item based on the carousel's rotation.
   * Skips the update if a `forceSelectLock` is active, indicating
   * that an explicit selection (`selectItem`) is in progress.
   */
  updateCurrentItemFromRotation() { // <<< FIX 2: Add isBeingDisposed check
    // 3. & 4. Skip update if lock is active
    if (this.forceSelectLock) { // <<< FIX 2: Check if forceSelectLock is active
      return; // Skip update if selectItem is in progress
    }
  }

  // Clean disposal method to prevent memory leaks
  /**
   * Disposes of the Carousel3DSubmenu instance, cleaning up all associated resources.
   * This includes stopping animations, removing objects from the scene, disposing geometries
   * and materials to free up memory, and clearing internal references.
   * Prevents double disposal by checking `isDisposed` and `isBeingDisposed` flags.
   *
   * Steps involved:
   * 1. Sets `isBeingDisposed` flag.
   * 2. Kills all GSAP animations associated with the submenu items, icons, close button, and floating preview.
   * 3. Iterates through `itemMeshes`, removes them from their parent, and disposes their geometries and materials.
   * 4. Clears the `itemMeshes` array.
   * 5. Disposes the close button (if it exists), including its geometry, materials, and removes it from its parent. Clears the `closeButton` reference.
   * 6. Removes the submenu instance itself from its parent object.
   * 7. Resets the instance's local and world matrices.
   * 8. Disposes the floating preview (if it exists), including its geometry, materials, and removes it from its parent. Clears the `floatingPreview` reference.   * 9. Clears internal state references like `currentIndex`, `parentItem`, `itemGroup`, and `fixedElements`.
   * 10. Sets the `isDisposed` flag to true.
   */

  /**
   * Create a fallback icon when GLB loading fails
   */
  createFallbackIcon(container, index, textWidth, iconOffset, baseScale) {
    console.warn(`[Carousel3DSubmenu] Creating fallback icon for index ${index}`);
    
    // Define fallback shapes
    const regularShapes = [
      () => new THREE.SphereGeometry(0.1, 16, 16),
      () => new THREE.BoxGeometry(0.15, 0.15, 0.15),
      () => new THREE.ConeGeometry(0.1, 0.2, 16),
      () => new THREE.TorusGeometry(0.1, 0.04, 16, 32),
      () => new THREE.TetrahedronGeometry(0.12),
      () => new THREE.OctahedronGeometry(0.12),
      () => new THREE.DodecahedronGeometry(0.12),
      () => new THREE.IcosahedronGeometry(0.12)
    ];
    
    const shapeIndex = index % regularShapes.length;
    const shapeGeometry = regularShapes[shapeIndex]();
    const shapeMaterial = new THREE.MeshStandardMaterial({
      color: this.getIconColor(index),
      metalness: 0.3,
      roughness: 0.4,
      emissive: this.getIconColor(index),
      emissiveIntensity: 0.2
    });
    
    const iconMesh = new THREE.Mesh(shapeGeometry, shapeMaterial);
    iconMesh.position.x = -textWidth / 2 - iconOffset;
    iconMesh.userData.originalScale = baseScale.clone();
    container.add(iconMesh);
    container.userData.iconMesh = iconMesh;
    iconMesh.scale.set(0, 0, 0); // Start invisible for animation
    
    return iconMesh;
  }

  dispose() {
    if (this.isDisposed || this.isBeingDisposed) return; // Prevent double disposal
    // Mark as being disposed to prevent further updates
    this.isBeingDisposed = true; // 
    // Complete any running animations
    gsap.killTweensOf(this.itemGroup.rotation); //
    if (this.itemMeshes) { // 
      this.itemMeshes.forEach(container => { // 
        if (!container) return; // Skip if container is null
        // Kill any ongoing animations
        if (container.userData && container.userData.mesh) { // 
          gsap.killTweensOf(container.userData.mesh.scale); // 
          gsap.killTweensOf(container.userData.mesh.material); // 
        }
        if (container.userData && container.userData.iconMesh) { // 
          gsap.killTweensOf(container.userData.iconMesh.scale); // 
          gsap.killTweensOf(container.userData.iconMesh.rotation); // 
        }
        // Remove from parent
        if (container.parent) { // 
          container.parent.remove(container); // 
        }
        // Dispose geometries and materials
        if (container.children) { //
          container.children.forEach(child => { // 
            if (child.geometry) child.geometry.dispose(); // 
            if (child.material) { // 
              if (Array.isArray(child.material)) { // 
                child.material.forEach(m => m.dispose()); // 
              } else { // 
                child.material.dispose(); // 
              }
            }
          });
        }
      });
    }
    // Clear arrays
    this.itemMeshes = []; // Clear itemMeshes array
    // Dispose close button
    if (this.closeButton) { // Check if closeButton exists
      gsap.killTweensOf(this.closeButton.scale); // 
      if (this.closeButton.children) { // 
        this.closeButton.children.forEach(child => { // 
          if (child.geometry) child.geometry.dispose(); // 
          if (child.material) { // 
            if (Array.isArray(child.material)) { // 
              child.material.forEach(m => m.dispose()); // 
            } else { // 
              child.material.dispose(); // 
            }
          }
        });
      }
      if (this.closeButton.parent) { // Check if closeButton has a parent
        this.closeButton.parent.remove(this.closeButton); // Remove close button from its parent
      }
      // Clear reference to close button
      this.closeButton = null; //
    }
    // Remove from scene if parent exists
    if (this.parent) { // 
      this.parent.remove(this); // 
    }
    // Ensure matrix cleanup to prevent cascading errors
    if (this.matrix) this.matrix.identity(); // Clear local matrix
    if (this.matrixWorld) this.matrixWorld.identity(); // Clear world matrix
    // Clear other references
    this.currentIndex = -1; // Reset current index
    this.parentItem = null; // Clear parent item reference
    this.itemGroup = null; // Clear item group reference
    this.fixedElements = null; // Clear fixed elements reference
    // Set flag to indicate this object has been disposed
    this.isDisposed = true; // 
    // Stop floating preview animations and remove it
    if (this.floatingPreview) { //  
      gsap.killTweensOf(this.floatingPreview.rotation); //
      gsap.killTweensOf(this.floatingPreview.scale); //
      if (this.floatingPreview.parent) { // Check if floatingPreview has a parent
        this.floatingPreview.parent.remove(this.floatingPreview); // Remove floating preview from its parent
      }
      // Dispose resources
      this.floatingPreview.traverse(obj => { // 
        if (obj.geometry) obj.geometry.dispose(); // Dispose geometry
        if (obj.material) { //  
          if (Array.isArray(obj.material)) { // 
            obj.material.forEach(m => m.dispose()); // Dispose each material in array
          } else { // 
            obj.material.dispose(); // Dispose single material
          }
        }
      });
      this.floatingPreview = null; // Clear reference to floating preview
    }
    // Dispose of preview manager
    if (this.previewManager) {
      this.previewManager.dispose();
      this.previewManager = null;
    }
  }
}<|MERGE_RESOLUTION|>--- conflicted
+++ resolved
@@ -2,9 +2,6 @@
 import { TextGeometry } from 'three/examples/jsm/geometries/TextGeometry.js'; // Import TextGeometry for 3D text rendering
 import { FontLoader } from 'three/examples/jsm/loaders/FontLoader.js'; // Import FontLoader for loading fonts
 // Removed unused imports: getGlowShaderMaterial, getOpacityFadeMaterial, defaultCarouselStyle
-<<<<<<< HEAD
-// Note: GLTFLoader is dynamically imported at usage sites to improve chunking
-=======
 // Defer GLTFLoader to client via dynamic import to keep SSR safe and enable chunking
 let GLTFLoader;
 async function ensureGLTFLoader() {
@@ -13,7 +10,6 @@
   }
   return GLTFLoader;
 }
->>>>>>> 887daac4
 // Access GSAP from the global scope
 import gsap from 'gsap'; // Import GSAP for animations
 // Import the utility
@@ -717,18 +713,12 @@
       console.warn(`[Carousel3DSubmenu] Creating icon for item: ${itemName}, shape: ${itemShape}`);
       
       if (itemShape && itemShape !== 'null' && itemShape !== 'undefined') {
-<<<<<<< HEAD
-        // Use the shape from content manager - load GLB model (dynamic import for better chunking)
-=======
         // Use the shape from content manager - load GLB model
->>>>>>> 887daac4
         const modelPath = `/assets/models/${itemShape}.glb`;
         console.warn(`[Carousel3DSubmenu] Loading GLB model: ${modelPath}`);
-<<<<<<< HEAD
-        import('three/examples/jsm/loaders/GLTFLoader.js')
-          .then(({ GLTFLoader }) => {
-            const loader = new GLTFLoader();
-            loader.load(modelPath, (gltf) => {
+        ensureGLTFLoader().then((Loader) => {
+          const loader = new Loader();
+          loader.load(modelPath, (gltf) => {
               const model = gltf.scene;
               baseScale.set(0.3, 0.3, 0.3); // Set consistent scale for all GLB models
               model.scale.copy(baseScale);
@@ -782,81 +772,12 @@
               // Fallback to regular shape
               this.createFallbackIcon(container, index, textWidth, iconOffset, baseScale);
             });
-          })
-          .catch((err) => {
-            console.warn(`[Carousel3DSubmenu] ⚠️ Failed to import GLTFLoader:`, err);
-            this.createFallbackIcon(container, index, textWidth, iconOffset, baseScale);
-          });
-      } else if (itemName === 'Cart') {
-        // Load the GLTF cart model asynchronously (dynamic import)
-        import('three/examples/jsm/loaders/GLTFLoader.js')
-          .then(({ GLTFLoader }) => {
-            const loader = new GLTFLoader();
-            loader.load('/assets/Cart.glb', (gltf) => { // Load the GLTF model
-=======
-        ensureGLTFLoader().then((Loader) => {
-          const loader = new Loader();
-          loader.load(modelPath, (gltf) => {
-          const model = gltf.scene;
-          baseScale.set(0.3, 0.3, 0.3); // Set consistent scale for all GLB models
-          model.scale.copy(baseScale);
-          model.userData.originalScale = baseScale.clone();
-          model.position.x = -textWidth / 2 - iconOffset;
-          model.userData.isContentManagerIcon = true;
-          model.userData.shapeName = itemShape;
-          container.add(model);
-          container.userData.iconMesh = model;
-          
-          // Apply material and color styling
-          model.traverse((child) => {
-            if (child.isMesh) {
-              child.material = child.material.clone();
-              child.material.emissive = new THREE.Color(this.getIconColor(index));
-              child.material.emissiveIntensity = 0.3;
-              child.material.needsUpdate = true;
-            }
-          });
-          
-          // Animate icon scale after loading
-          if (!this.isBeingDisposed && this.visible) {
-            const isHighlighted = container.userData.index === this.currentIndex;
-            const multiplier = isHighlighted ? 1.3 : 1.0;
-            gsap.set(model.scale, { x: 0, y: 0, z: 0 }); // Start invisible
-            gsap.to(model.scale, {
-              x: model.userData.originalScale.x * multiplier,
-              y: model.userData.originalScale.y * multiplier,
-              z: model.userData.originalScale.z * multiplier,
-              duration: 0.3,
-              ease: 'elastic.out',
-            });
-            
-            // Apply highlight animation if needed
-            if (isHighlighted && model) {
-              gsap.killTweensOf(model.rotation);
-              gsap.timeline()
-                .to(model.rotation, {
-                  y: Math.PI * 2, x: Math.PI * 0.8, z: Math.PI * 0.3,
-                  duration: 1.0, ease: "power1.inOut"
-                })
-                .to(model.rotation, {
-                  x: 0, z: 0, duration: 0.3, ease: "back.out(2)"
-                }, "-=0.1");
-            }
-          }
-          
-          console.warn(`[Carousel3DSubmenu] ✅ GLB model loaded: ${modelPath}`);
-          }, undefined, (error) => {
-            console.warn(`[Carousel3DSubmenu] ⚠️ Failed to load GLB model ${modelPath}:`, error);
-            // Fallback to regular shape
-            this.createFallbackIcon(container, index, textWidth, iconOffset, baseScale);
-          });
         });
       } else if (itemName === 'Cart') {
         // Load the GLTF cart model asynchronously
         ensureGLTFLoader().then((Loader) => {
           const loader = new Loader(); // Create a new GLTFLoader instance
           loader.load('/assets/Cart.glb', (gltf) => { // Load the GLTF model
->>>>>>> 887daac4
           const model = gltf.scene; // Get the loaded model from the GLTF
           // ✅ Step 1: Save original scale after loading model
           baseScale.set(0.3, 0.3, 0.3); // Set specific base scale for Cart
@@ -900,20 +821,10 @@
                 }, "-=0.1"); // Overlap with previous animation for a seamless effect
             }
           }
-<<<<<<< HEAD
-            }, undefined, (error) => { // Handle errors during model loading
-              console.error(`Error loading Cart.glb: ${error}`); // Log error if model fails to load
-            });
-          })
-          .catch((err) => {
-            console.error('Error importing GLTFLoader for Cart:', err);
-          });
-=======
           }, undefined, (error) => { // Handle errors during model loading
             console.error(`Error loading Cart.glb: ${error}`); // Log error if model fails to load
           });
         });
->>>>>>> 887daac4
       } else if (isGallerySubmenu && galleryShapes[item]) {
         // Use special Gallery icon (synchronous)
         iconMesh = galleryShapes[item](); // Create the specific icon for the Gallery submenu
