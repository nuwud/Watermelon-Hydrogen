// app/components/cart-drawers/CartHUDIcon3D.js

import * as THREE from 'three';
<<<<<<< HEAD
=======
let GLTFLoader;
async function ensureGLTFLoader() {
  if (!GLTFLoader) {
    GLTFLoader = (await import('three/examples/jsm/loaders/GLTFLoader.js')).GLTFLoader;
  }
  return GLTFLoader;
}
>>>>>>> 887daac4

export function createCartHUDIcon(camera, onClickCallback) {
  const group = new THREE.Group();
  group.name = 'CartHUDIconGroup';

<<<<<<< HEAD
  let loader;
=======
  let loaderPromise = ensureGLTFLoader().then(L => new L());
>>>>>>> 887daac4
  let cartModel = null;
  let originalEmissive = null;
  let originalIntensity = null;
  let time = 0;
  const bobAmplitude = 0.05;
  const bobFrequency = 2;
  const rotationSpeed = 0.5;

  // --- GLTF Loading ---
  const forceFallback = false; // Set to true to always use the fallback box for testing

  const ensureLoader = async () => {
    if (!loader) {
      const { GLTFLoader } = await import('three/examples/jsm/loaders/GLTFLoader.js');
      loader = new GLTFLoader();
    }
    return loader;
  };

  if (!forceFallback) {
<<<<<<< HEAD
    ensureLoader().then((l) => l.load(
=======
  loaderPromise.then((loader) => loader.load(
>>>>>>> 887daac4
      '/assets/Cart.gltf', // Path relative to the public directory
      (gltf) => {
        cartModel = gltf.scene;
        cartModel.name = 'CartHUDMesh'; // Assign name for raycasting

        // Adjust scale and position if needed
        cartModel.scale.set(0.3, 0.3, 0.3); // Example scale adjustment
        cartModel.position.set(0, 0, 0); // Position relative to the group center
        cartModel.rotation.set(0, Math.PI * 0.1, 0); // Initial rotation

        // Find the mesh and store original material properties
        cartModel.traverse((child) => {
          if (child.isMesh && child.material) {
            // Assuming a standard material - adjust if needed
            if (child.material.emissive) {
              originalEmissive = child.material.emissive.clone();
              originalIntensity = child.material.emissiveIntensity;
            }
            // You might need to handle multiple materials/meshes
          }
        });

        group.add(cartModel);
        console.warn('✅ CartHUDIcon added GLTF model to group.'); // Log addition
        console.warn('✅ CartHUDIcon mounted (GLTF)');
      },
      undefined, // onProgress callback (optional)
      (error) => {
        console.error('Error loading Cart GLTF, using fallback:', error);
        createFallback(); // Use fallback if loading fails
      }
<<<<<<< HEAD
    )).catch((err) => {
      console.warn('Failed to import GLTFLoader for CartHUDIcon3D:', err);
      createFallback();
    });
=======
    ));
>>>>>>> 887daac4
  } else {
    console.warn('Forcing fallback for CartHUDIcon.');
    createFallback(); // Force fallback if flag is set
  }

  function createFallback() {
      // Fallback to a simple box
      const fallbackGeometry = new THREE.BoxGeometry(0.3, 0.3, 0.3);
      const fallbackMaterial = new THREE.MeshStandardMaterial({ color: 0xff0000 });
      const fallbackMesh = new THREE.Mesh(fallbackGeometry, fallbackMaterial);
      fallbackMesh.name = 'CartHUDMesh_Fallback';
      fallbackMesh.visible = true; // Explicitly set fallback visible
      group.add(fallbackMesh);
      cartModel = fallbackMesh; // Use fallback for animations/hover
      console.warn('✅ CartHUDIcon added Fallback model to group.'); // Log addition
      console.warn('✅ CartHUDIcon mounted (Fallback)');
  }


  // Position relative to camera using direction
  const updateHUDPosition = () => {
    if (!camera) return;

    const distance = 2.5; // How far in front of the camera
    const horizontalOffset = 0.8; // Offset to the right
    const verticalOffset = 0.4; // Offset upwards

    const direction = new THREE.Vector3();
    camera.getWorldDirection(direction);

    const targetPosition = new THREE.Vector3();
    targetPosition.copy(camera.position).add(direction.multiplyScalar(distance));

    // Get camera's right and up vectors in world space
    const right = new THREE.Vector3();
    const up = new THREE.Vector3();
    camera.matrixWorld.extractBasis(right, up, new THREE.Vector3()); // Basis vectors

    // Apply offsets based on camera orientation
    targetPosition.add(right.multiplyScalar(horizontalOffset));
    targetPosition.add(up.multiplyScalar(verticalOffset));

    // Clamp Z position relative to camera's near/far planes
    // Convert target world position to camera's local space to check Z
    const localPosition = group.parent ? group.parent.worldToLocal(targetPosition.clone()) : targetPosition.clone(); // Use scene as parent if available
    localPosition.applyMatrix4(camera.matrixWorldInverse);

    // Clamp Z: ensure it's between near plane + buffer and far plane - buffer
    const nearBuffer = 0.2; // Small buffer from near plane
    const farBuffer = 10; // Small buffer from far plane (adjust based on camera.far)
    localPosition.z = Math.max(-(camera.far - farBuffer), Math.min(-(camera.near + nearBuffer), localPosition.z));

    // Convert clamped local position back to world space
    const clampedWorldPosition = localPosition.applyMatrix4(camera.matrixWorld);

    group.position.copy(clampedWorldPosition);
    group.lookAt(camera.position); // Make the group face the camera

    // console.log(`HUD Position Update: x=${group.position.x.toFixed(2)}, y=${group.position.y.toFixed(2)}, z=${group.position.z.toFixed(2)}`); // Log position update
  };

  group.update = (deltaTime = 0.016) => {
    time += deltaTime;
    updateHUDPosition(); // Call the updated position logic

    // Apply animation if model is loaded
    if (cartModel) {
      // Bobbing animation (relative to the group)
      cartModel.position.y = Math.sin(time * bobFrequency) * bobAmplitude;
      // Rotation animation (relative to the group)
      // Ensure rotation doesn't conflict with lookAt by applying it to the model itself
      cartModel.rotation.y += rotationSpeed * deltaTime;
    }
  };

  // Method to handle hover state changes
  group.setHoverState = (isHovered) => {
    if (!cartModel) return;

    cartModel.traverse((child) => {
      if (child.isMesh && child.material) {
        if (isHovered) {
          child.material.emissive = new THREE.Color(0x0077ff); // Blue emissive
          child.material.emissiveIntensity = 1.0;
        } else {
          // Restore original properties
          child.material.emissive = originalEmissive ? originalEmissive.clone() : new THREE.Color(0x000000);
          child.material.emissiveIntensity = originalIntensity !== null ? originalIntensity : 0;
        }
        child.material.needsUpdate = true;
      }
    });
  };


  group.userData.isCartHUD = true;
  group.userData.onClick = onClickCallback;

  return group;
}<|MERGE_RESOLUTION|>--- conflicted
+++ resolved
@@ -1,8 +1,6 @@
 // app/components/cart-drawers/CartHUDIcon3D.js
 
 import * as THREE from 'three';
-<<<<<<< HEAD
-=======
 let GLTFLoader;
 async function ensureGLTFLoader() {
   if (!GLTFLoader) {
@@ -10,17 +8,11 @@
   }
   return GLTFLoader;
 }
->>>>>>> 887daac4
 
 export function createCartHUDIcon(camera, onClickCallback) {
   const group = new THREE.Group();
   group.name = 'CartHUDIconGroup';
-
-<<<<<<< HEAD
-  let loader;
-=======
   let loaderPromise = ensureGLTFLoader().then(L => new L());
->>>>>>> 887daac4
   let cartModel = null;
   let originalEmissive = null;
   let originalIntensity = null;
@@ -32,20 +24,8 @@
   // --- GLTF Loading ---
   const forceFallback = false; // Set to true to always use the fallback box for testing
 
-  const ensureLoader = async () => {
-    if (!loader) {
-      const { GLTFLoader } = await import('three/examples/jsm/loaders/GLTFLoader.js');
-      loader = new GLTFLoader();
-    }
-    return loader;
-  };
-
   if (!forceFallback) {
-<<<<<<< HEAD
-    ensureLoader().then((l) => l.load(
-=======
   loaderPromise.then((loader) => loader.load(
->>>>>>> 887daac4
       '/assets/Cart.gltf', // Path relative to the public directory
       (gltf) => {
         cartModel = gltf.scene;
@@ -77,14 +57,7 @@
         console.error('Error loading Cart GLTF, using fallback:', error);
         createFallback(); // Use fallback if loading fails
       }
-<<<<<<< HEAD
-    )).catch((err) => {
-      console.warn('Failed to import GLTFLoader for CartHUDIcon3D:', err);
-      createFallback();
-    });
-=======
     ));
->>>>>>> 887daac4
   } else {
     console.warn('Forcing fallback for CartHUDIcon.');
     createFallback(); // Force fallback if flag is set
